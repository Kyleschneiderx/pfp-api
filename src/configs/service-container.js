import createLogger from '../common/logger/index.js';
import sequelize from '../common/database/sequelize.js';
import firebase from '../common/firebase/index.js';
import appleAppStore, { appleAppStoreServerLib } from '../common/apple-app-store/index.js';
import googleAuthClient, { googleApis } from '../common/googleapis/index.js';
import s3Client, { s3, s3PreSigner } from '../common/aws-s3/index.js';
<<<<<<< HEAD
import { openAiChat } from '../common/open-router/index.js';
=======
import revenuecat from '../common/revenuecat/index.js';
>>>>>>> 1f6924dc
import * as controllers from '../controllers/index.js';
import * as services from '../services/index.js';
import * as utils from '../utils/index.js';
import configSmtp from './smtp.js';

const logger = createLogger();

const serviceContainer = {
    database: sequelize,
    logger: logger,
    apiLogger: createLogger({ type: 'api', console: false }),
    jwt: utils.Jwt,
    password: utils.Password,
    file: utils.File,
    ssoAuthentication: firebase.auth(),
    pushNotification: firebase.messaging(),
    inAppPurchase: new utils.InAppPurchase({
        logger: logger,
        apple: {
            appleAppStoreClient: appleAppStore,
            appleAppStoreServerLib: appleAppStoreServerLib,
        },
        google: {
            googleAuthClient: googleAuthClient,
            googleApis: googleApis,
        },
    }),
    smtp: new utils.Smtp(
        {
            [process.env.SMTP_TYPE]: configSmtp[process.env.SMTP_TYPE],
        },
        { logger: logger },
    ),
    storage: new utils.Storage({ driver: s3Client, logger: logger, file: utils.File, s3: s3, s3PreSigner: s3PreSigner }),
    helper: utils.Helper,
    scheduler: new utils.Scheduler({ logger: logger }),
<<<<<<< HEAD
    openAiChat: openAiChat,
=======
    revenuecat: revenuecat,
>>>>>>> 1f6924dc
};

Object.assign(serviceContainer, {
    selectionService: new services.SelectionService({ database: serviceContainer.database, logger: serviceContainer.logger }),
    loggerService: new services.LoggerService({ logger: serviceContainer.logger, database: serviceContainer.database }),
    emailService: new services.EmailService({
        logger: serviceContainer.logger,
        smtp: serviceContainer.smtp,
        file: serviceContainer.file,
        helper: serviceContainer.helper,
    }),
    notificationService: new services.NotificationService({
        logger: serviceContainer.logger,
        database: serviceContainer.database,
        helper: serviceContainer.helper,
        pushNotification: serviceContainer.pushNotification,
    }),
});

Object.assign(serviceContainer, {
    userService: new services.UserService({
        database: serviceContainer.database,
        logger: serviceContainer.logger,
        password: serviceContainer.password,
        storage: serviceContainer.storage,
        file: serviceContainer.file,
        helper: serviceContainer.helper,
        notificationService: serviceContainer.notificationService,
        inAppPurchase: serviceContainer.inAppPurchase,
    }),
    authService: new services.AuthService({
        database: serviceContainer.database,
        logger: serviceContainer.logger,
        jwt: serviceContainer.jwt,
        password: serviceContainer.password,
        userService: serviceContainer.userService,
        ssoAuthentication: serviceContainer.ssoAuthentication,
    }),
    verificationService: new services.VerificationService({
        logger: serviceContainer.logger,
        database: serviceContainer.database,
        smtp: serviceContainer.smtp,
        jwt: serviceContainer.jwt,
        file: serviceContainer.file,
        emailService: serviceContainer.emailService,
    }),
    exerciseService: new services.ExerciseService({
        logger: serviceContainer.logger,
        database: serviceContainer.database,
        storage: serviceContainer.storage,
        helper: serviceContainer.helper,
    }),
    workoutService: new services.WorkoutService({
        logger: serviceContainer.logger,
        database: serviceContainer.database,
        helper: serviceContainer.helper,
        storage: serviceContainer.storage,
        notificationService: serviceContainer.notificationService,
    }),
    pfPlanService: new services.PfPlanService({
        logger: serviceContainer.logger,
        database: serviceContainer.database,
        helper: serviceContainer.helper,
        storage: serviceContainer.storage,
        notificationService: serviceContainer.notificationService,
    }),
    educationService: new services.EducationService({
        logger: serviceContainer.logger,
        database: serviceContainer.database,
        helper: serviceContainer.helper,
        storage: serviceContainer.storage,
        notificationService: serviceContainer.notificationService,
    }),
    miscellaneousService: new services.MiscellaneousService({
        logger: serviceContainer.logger,
        database: serviceContainer.database,
        inAppPurchase: serviceContainer.inAppPurchase,
        revenuecat: serviceContainer.revenuecat,
    }),
});

Object.assign(serviceContainer, {
    authController: new controllers.AuthController({
        logger: serviceContainer.logger,
        userService: serviceContainer.userService,
        authService: serviceContainer.authService,
        notificationService: serviceContainer.notificationService,
        loggerService: serviceContainer.loggerService,
    }),
    userController: new controllers.UserController({
        logger: serviceContainer.logger,
        userService: serviceContainer.userService,
        verificationService: serviceContainer.verificationService,
        authService: serviceContainer.authService,
        pfPlanService: serviceContainer.pfPlanService,
        miscellaneousService: serviceContainer.miscellaneousService,
        notificationService: serviceContainer.notificationService,
        emailService: serviceContainer.emailService,
        loggerService: serviceContainer.loggerService,
    }),
    selectionController: new controllers.SelectionController({
        logger: serviceContainer.logger,
        selectionService: serviceContainer.selectionService,
    }),
    verificationController: new controllers.VerificationController({
        logger: serviceContainer.logger,
        verificationService: serviceContainer.verificationService,
        userService: serviceContainer.userService,
    }),
    forgotPasswordController: new controllers.ForgotPasswordController({
        logger: serviceContainer.logger,
        authService: serviceContainer.authService,
        userService: serviceContainer.userService,
        emailService: serviceContainer.emailService,
        verificationService: serviceContainer.verificationService,
        loggerService: serviceContainer.loggerService,
    }),
    exerciseController: new controllers.ExerciseController({
        logger: serviceContainer.logger,
        exerciseService: serviceContainer.exerciseService,
        loggerService: serviceContainer.loggerService,
    }),
    workoutController: new controllers.WorkoutController({
        logger: serviceContainer.logger,
        workoutService: serviceContainer.workoutService,
        userService: serviceContainer.userService,
        loggerService: serviceContainer.loggerService,
    }),
    pfPlanController: new controllers.PfPlanController({
        logger: serviceContainer.logger,
        pfPlanService: serviceContainer.pfPlanService,
        userService: serviceContainer.userService,
        loggerService: serviceContainer.loggerService,
    }),
    educationController: new controllers.EducationController({
        logger: serviceContainer.logger,
        educationService: serviceContainer.educationService,
        userService: serviceContainer.userService,
        loggerService: serviceContainer.loggerService,
    }),
    miscellaneousController: new controllers.MiscellaneousController({
        logger: serviceContainer.logger,
        miscellaneousService: serviceContainer.miscellaneousService,
        loggerService: serviceContainer.loggerService,
        emailService: serviceContainer.emailService,
        userService: serviceContainer.userService,
    }),
    notificationController: new controllers.NotificationController({
        logger: serviceContainer.logger,
        notificationService: serviceContainer.notificationService,
    }),
});

export default serviceContainer;<|MERGE_RESOLUTION|>--- conflicted
+++ resolved
@@ -4,11 +4,8 @@
 import appleAppStore, { appleAppStoreServerLib } from '../common/apple-app-store/index.js';
 import googleAuthClient, { googleApis } from '../common/googleapis/index.js';
 import s3Client, { s3, s3PreSigner } from '../common/aws-s3/index.js';
-<<<<<<< HEAD
+import revenuecat from '../common/revenuecat/index.js';
 import { openAiChat } from '../common/open-router/index.js';
-=======
-import revenuecat from '../common/revenuecat/index.js';
->>>>>>> 1f6924dc
 import * as controllers from '../controllers/index.js';
 import * as services from '../services/index.js';
 import * as utils from '../utils/index.js';
@@ -45,11 +42,8 @@
     storage: new utils.Storage({ driver: s3Client, logger: logger, file: utils.File, s3: s3, s3PreSigner: s3PreSigner }),
     helper: utils.Helper,
     scheduler: new utils.Scheduler({ logger: logger }),
-<<<<<<< HEAD
+    revenuecat: revenuecat,
     openAiChat: openAiChat,
-=======
-    revenuecat: revenuecat,
->>>>>>> 1f6924dc
 };
 
 Object.assign(serviceContainer, {
