--- conflicted
+++ resolved
@@ -210,9 +210,5 @@
     SIGNUP: 'signupScreen',
     QUESTIONNAIRE: 'questionnaireScreen',
     PAYWALL: 'paywallScreen',
-<<<<<<< HEAD
-    HOME: 'homeScreen',
-=======
     HOME: 'homepageScreen',
->>>>>>> c67353cf
 };