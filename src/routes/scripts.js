--- conflicted
+++ resolved
@@ -1,10 +1,7 @@
 import express from 'express';
-<<<<<<< HEAD
-import { ADMIN_ACCOUNT_TYPE_ID, FIRESTORE_COLLECTIONS, FIRESTORE_ROOM_MESSAGES } from '../constants/index.js';
-=======
 import * as dateFnsUtc from '@date-fns/utc';
 import { PUBLISHED_PF_PLAN_STATUS_ID, USER_ACCOUNT_TYPE_ID } from '../constants/index.js';
->>>>>>> 5db1d42a
+import { ADMIN_ACCOUNT_TYPE_ID, FIRESTORE_COLLECTIONS, FIRESTORE_ROOM_MESSAGES } from '../constants/index.js';
 
 export default ({ verifyAdmin, database, helper, fireStore }) => {
     const router = express.Router();
@@ -108,58 +105,6 @@
         return res.json({ msg: 'Done' });
     });
 
-<<<<<<< HEAD
-    router.post('/users-migrate-firestore', async (req, res) => {
-        const users = await database.models.Users.findAll({
-            include: [
-                {
-                    model: database.models.UserProfiles,
-                    as: 'user_profile',
-                },
-            ],
-        });
-
-        await Promise.all(
-            users.map(async (user) => {
-                const timestamp = Date.now();
-
-                const isAdmin = user.account_type_id === ADMIN_ACCOUNT_TYPE_ID;
-
-                fireStore
-                    .collection(FIRESTORE_COLLECTIONS.USERS)
-                    .doc(String(user.id))
-                    .set({
-                        name: user.user_profile?.name ?? 'Guest',
-                        email: user?.email,
-                        avatar: helper.generatePublicAssetUrl(user.user_profile?.photo) ?? null,
-                        isAdmin: isAdmin,
-                        online: true,
-                    });
-
-                if (!isAdmin) {
-                    const room = await fireStore.collection(FIRESTORE_COLLECTIONS.ROOMS).add({
-                        isGroup: false,
-                        name: null,
-                        participants: [String(user.id)],
-                        lastMessage: {
-                            senderId: null,
-                            message: FIRESTORE_ROOM_MESSAGES.WELCOME,
-                            name: 'System',
-                        },
-                        createdAt: timestamp,
-                        updatedAt: timestamp,
-                    });
-
-                    fireStore.collection(FIRESTORE_COLLECTIONS.ROOMS).doc(room.id).collection(FIRESTORE_COLLECTIONS.MESSAGES).add({
-                        name: 'System',
-                        message: FIRESTORE_ROOM_MESSAGES.WELCOME,
-                        senderId: null,
-                        avatar: null,
-                        files: [],
-                        createdAt: timestamp,
-                        updatedAt: timestamp,
-                    });
-=======
     router.post('/user-recommended-pf-plan', async (req, res) => {
         const users = await database.models.Users.findAll({ where: { account_type_id: USER_ACCOUNT_TYPE_ID } });
 
@@ -215,7 +160,6 @@
                             pf_plan_id: recommendPfPlan.id,
                         });
                     }
->>>>>>> 5db1d42a
                 }
             }),
         );
@@ -223,5 +167,62 @@
         return res.json({ msg: 'Done' });
     });
 
+    router.post('/users-migrate-firestore', async (req, res) => {
+        const users = await database.models.Users.findAll({
+            include: [
+                {
+                    model: database.models.UserProfiles,
+                    as: 'user_profile',
+                },
+            ],
+        });
+
+        await Promise.all(
+            users.map(async (user) => {
+                const timestamp = Date.now();
+
+                const isAdmin = user.account_type_id === ADMIN_ACCOUNT_TYPE_ID;
+
+                fireStore
+                    .collection(FIRESTORE_COLLECTIONS.USERS)
+                    .doc(String(user.id))
+                    .set({
+                        name: user.user_profile?.name ?? 'Guest',
+                        email: user?.email,
+                        avatar: helper.generatePublicAssetUrl(user.user_profile?.photo) ?? null,
+                        isAdmin: isAdmin,
+                        online: true,
+                    });
+
+                if (!isAdmin) {
+                    const room = await fireStore.collection(FIRESTORE_COLLECTIONS.ROOMS).add({
+                        isGroup: false,
+                        name: null,
+                        participants: [String(user.id)],
+                        lastMessage: {
+                            senderId: null,
+                            message: FIRESTORE_ROOM_MESSAGES.WELCOME,
+                            name: 'System',
+                        },
+                        createdAt: timestamp,
+                        updatedAt: timestamp,
+                    });
+
+                    fireStore.collection(FIRESTORE_COLLECTIONS.ROOMS).doc(room.id).collection(FIRESTORE_COLLECTIONS.MESSAGES).add({
+                        name: 'System',
+                        message: FIRESTORE_ROOM_MESSAGES.WELCOME,
+                        senderId: null,
+                        avatar: null,
+                        files: [],
+                        createdAt: timestamp,
+                        updatedAt: timestamp,
+                    });
+                }
+            }),
+        );
+
+        return res.json({ msg: 'Done' });
+    });
+
     return router;
 };