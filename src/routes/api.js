--- conflicted
+++ resolved
@@ -47,10 +47,7 @@
     revenuecat,
     openAiChat,
     database,
-<<<<<<< HEAD
-=======
     fireStore,
->>>>>>> 53f34d54
 }) => {
     const router = express.Router();
 
