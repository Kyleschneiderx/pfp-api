--- conflicted
+++ resolved
@@ -1,7 +1,6 @@
 import express from 'express';
 import * as path from 'path';
 import { v4 as uuidv4 } from 'uuid';
-import * as fs from 'fs';
 import routeV1Auth from './v1/auth.js';
 import routeV1Users from './v1/users.js';
 import routeV1Selections from './v1/selections.js';
@@ -46,7 +45,6 @@
     miscellaneousService,
     notificationController,
     revenuecat,
-    openAiChat,
     database,
     fireStore,
     chatAiController,
@@ -62,157 +60,6 @@
 
     const verifyPremiumUser = middlewares.verifyPremiumUser({ userService });
 
-<<<<<<< HEAD
-    router.get('/chatbot/backup', async (req, res) => {
-        let prompt;
-
-        try {
-            prompt = fs.readFileSync('chatbot-settings.log', { encoding: 'utf-8' });
-        } catch (error) {
-            /** empty */
-        }
-
-        let conversation;
-
-        try {
-            conversation = fs.readFileSync('chatbot.log', { encoding: 'utf-8' });
-        } catch (error) {
-            /** empty */
-        }
-
-        try {
-            conversation = JSON.parse(conversation);
-        } catch (error) {
-            /** empty */
-        }
-
-        return res.json({ settings: prompt, conversations: conversation });
-    });
-
-    router.put('/chatbot/backup', async (req, res) => {
-        if (req.body.settings) {
-            fs.writeFileSync('chatbot-settings.log', req.body.settings);
-        }
-
-        fs.writeFileSync('chatbot.log', JSON.stringify(req.body.conversations, null, 2));
-
-        return res.json({ message: 'done' });
-    });
-    router.get('/chatbot', async (req, res) => {
-        let prompt;
-
-        try {
-            prompt = fs.readFileSync('chatbot-settings.log', { encoding: 'utf-8' });
-        } catch (error) {
-            /** empty */
-        }
-
-        let conversation;
-
-        try {
-            conversation = fs.readFileSync('chatbot.log', { encoding: 'utf-8' });
-        } catch (error) {
-            /** empty */
-        }
-
-        try {
-            conversation = JSON.parse(conversation);
-        } catch (error) {
-            /** empty */
-        }
-
-        if (conversation === undefined || conversation.length === 0) {
-            conversation = [
-                {
-                    role: 'developer',
-                    content:
-                        prompt ??
-                        'You are a concise, helpful, friendly and approachable assistant who enjoys casual conversation and provides short, to-the-point responses.',
-                },
-                {
-                    role: 'assistant',
-                    content: "Hi I'm Alice!, I'm going be your AI friend. I'm here to help you with your fitness journey. How can I help you today?",
-                },
-            ];
-        }
-
-        return res.json({ messages: conversation });
-    });
-
-    router.post('/chatbot', async (req, res) => {
-        let prompt;
-
-        try {
-            prompt = fs.readFileSync('chatbot-settings.log', { encoding: 'utf-8' });
-        } catch (error) {
-            /** empty */
-        }
-
-        let conversation;
-
-        try {
-            conversation = fs.readFileSync('chatbot.log', { encoding: 'utf-8' });
-        } catch (error) {
-            /** empty */
-        }
-
-        try {
-            conversation = JSON.parse(conversation);
-        } catch (error) {
-            /** empty */
-        }
-
-        if (conversation === undefined || conversation.length === 0) {
-            conversation = [
-                {
-                    role: 'developer',
-                    content:
-                        prompt ??
-                        'You are a concise, helpful, friendly and approachable assistant who enjoys casual conversation and provides short, to-the-point responses.',
-                },
-                {
-                    role: 'assistant',
-                    content: "Hi I'm Alice!, I'm going be your AI friend. I'm here to help you with your fitness journey. How can I help you today?",
-                },
-            ];
-        }
-        const response = await openAiChat(
-            [
-                ...conversation,
-                {
-                    role: 'user',
-                    content: req.body.message,
-                },
-            ],
-            {
-                user: '4',
-            },
-        );
-
-        console.log(response);
-
-        fs.writeFileSync(
-            'chatbot.log',
-            JSON.stringify(
-                [
-                    ...conversation,
-                    {
-                        role: 'user',
-                        content: req.body.message,
-                    },
-                    { role: 'assistant', content: response.choices[0]?.message?.content },
-                ],
-                null,
-                2,
-            ),
-        );
-
-        return res.json({ message: response.choices[0]?.message?.content });
-    });
-
-    router.delete('/chatbot', async (req, res) => {
-        fs.writeFileSync('chatbot.log', '');
-=======
     router.get('/chatbot', async (req, res) => {
         const messages = await chatAiService.getDemoConversation();
 
@@ -230,193 +77,24 @@
 
     router.delete('/chatbot', async (req, res) => {
         await chatAiService.resetDemoConversation();
->>>>>>> b791f3a4
 
         return res.status(204).send();
     });
 
     router.get('/chatbot/settings', async (req, res) => {
-<<<<<<< HEAD
-        let prompt;
-
-        try {
-            prompt = fs.readFileSync('chatbot-settings.log', { encoding: 'utf-8' });
-        } catch (error) {
-            /** empty */
-        }
-
-        return res.json({
-            prompt:
-                prompt ??
-                'You are a concise, helpful, friendly and approachable assistant who enjoys casual conversation and provides short, to-the-point responses.',
-=======
         const prompt = await chatAiService.getAiCoachPrompt();
 
         return res.json({
             prompt: prompt.value,
->>>>>>> b791f3a4
         });
     });
 
     router.put('/chatbot/settings', async (req, res) => {
-<<<<<<< HEAD
-        fs.writeFileSync('chatbot-settings.log', req.body.prompt);
-=======
         await chatAiService.updateAiCoachPrompt(req.body.prompt);
->>>>>>> b791f3a4
 
         return res.json({ message: 'Settings updated.' });
     });
 
-    router.post('/v1/custom/upload', async (req, res) => {
-        const { files } = req;
-
-        res.json({
-            body: req.body,
-        });
-    });
-
-<<<<<<< HEAD
-    router.get('/chatbot', async (req, res) => {
-        let prompt;
-
-        try {
-            prompt = fs.readFileSync('chatbot-settings.log', { encoding: 'utf-8' });
-        } catch (error) {
-            /** empty */
-        }
-
-        let conversation;
-
-        try {
-            conversation = fs.readFileSync('chatbot.log', { encoding: 'utf-8' });
-        } catch (error) {
-            /** empty */
-        }
-
-        try {
-            conversation = JSON.parse(conversation);
-        } catch (error) {
-            /** empty */
-        }
-
-        if (conversation === undefined || conversation.length === 0) {
-            conversation = [
-                {
-                    role: 'developer',
-                    content:
-                        prompt ??
-                        'You are a concise, helpful, friendly and approachable assistant who enjoys casual conversation and provides short, to-the-point responses.',
-                },
-                {
-                    role: 'assistant',
-                    content: "Hi I'm Alice!, I'm going be your AI friend. I'm here to help you with your fitness journey. How can I help you today?",
-                },
-            ];
-        }
-
-        return res.json({ messages: conversation });
-    });
-
-    router.post('/chatbot', async (req, res) => {
-        let prompt;
-
-        try {
-            prompt = fs.readFileSync('chatbot-settings.log', { encoding: 'utf-8' });
-        } catch (error) {
-            /** empty */
-        }
-
-        let conversation;
-
-        try {
-            conversation = fs.readFileSync('chatbot.log', { encoding: 'utf-8' });
-        } catch (error) {
-            /** empty */
-        }
-
-        try {
-            conversation = JSON.parse(conversation);
-        } catch (error) {
-            /** empty */
-        }
-
-        if (conversation === undefined || conversation.length === 0) {
-            conversation = [
-                {
-                    role: 'developer',
-                    content:
-                        prompt ??
-                        'You are a concise, helpful, friendly and approachable assistant who enjoys casual conversation and provides short, to-the-point responses.',
-                },
-                {
-                    role: 'assistant',
-                    content: "Hi I'm Alice!, I'm going be your AI friend. I'm here to help you with your fitness journey. How can I help you today?",
-                },
-            ];
-        }
-        const response = await openAiChat(
-            [
-                ...conversation,
-                {
-                    role: 'user',
-                    content: req.body.message,
-                },
-            ],
-            {
-                user: '4',
-            },
-        );
-
-        fs.writeFileSync(
-            'chatbot.log',
-            JSON.stringify(
-                [
-                    ...conversation,
-                    {
-                        role: 'user',
-                        content: req.body.message,
-                    },
-                    { role: 'assistant', content: response.choices[0]?.message?.content },
-                ],
-                null,
-                2,
-            ),
-        );
-
-        return res.json({ message: response.choices[0]?.message?.content });
-    });
-
-    router.delete('/chatbot', async (req, res) => {
-        fs.writeFileSync('chatbot.log', '');
-
-        return res.status(204).send();
-    });
-
-    router.get('/chatbot/settings', async (req, res) => {
-        let prompt;
-
-        try {
-            prompt = fs.readFileSync('chatbot-settings.log', { encoding: 'utf-8' });
-        } catch (error) {
-            /** empty */
-        }
-
-        return res.json({
-            prompt:
-                prompt ??
-                'You are a concise, helpful, friendly and approachable assistant who enjoys casual conversation and provides short, to-the-point responses.',
-        });
-    });
-
-    router.put('/chatbot/settings', async (req, res) => {
-        fs.writeFileSync('chatbot-settings.log', req.body.prompt);
-
-        return res.json({ message: 'Settings updated.' });
-    });
-
-=======
->>>>>>> b791f3a4
     router.use('/assets', routeAsset({ helper: helper }));
 
     router.use('/email-assets', express.static(path.join(__dirname, 'templates/assets')));
