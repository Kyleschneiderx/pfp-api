--- conflicted
+++ resolved
@@ -147,13 +147,8 @@
         routeV1Miscellaneous({
             miscellaneousController: miscellaneousController,
             miscellaneousService: miscellaneousService,
-<<<<<<< HEAD
-            selectionService: selectionService,
-            inAppPurchase: inAppPurchase,
+            revenuecat: revenuecat,
             verifyAuth: verifyAuth,
-=======
-            revenuecat: revenuecat,
->>>>>>> 427a1e05
         }),
     );
 
