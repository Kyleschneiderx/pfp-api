import express from 'express';
import validateInput from '../../middlewares/validate-input.js';
import * as validations from '../../middlewares/validations/users/index.js';
import * as commonValidations from '../../middlewares/validations/common/index.js';

export default ({
    verifyAdmin,
    verifyUser,
    verifyPremiumUser,
    userController,
    userService,
    file,
    selectionService,
    verificationService,
    authService,
    password,
    pfPlanService,
    miscellaneousService,
    exerciseService,
    educationService,
}) => {
    const router = express.Router();

    router.post(
        '/signup',
        validateInput(validations.signupValidation({ userService, file, verificationService, authService })),
        userController.handleUserSignupRoute.bind(userController),
    );

    router.get('/summary', [verifyAdmin], userController.handleGetUserSummaryRoute.bind(userController));

    router.put(
        '/setup-password',
        [validateInput(validations.setupPasswordValidation({ userService, password })), verifyUser],
        userController.handleSetupPasswordRoute.bind(userController),
    );

    router.delete('/delete-account', [verifyUser], userController.handleRemoveUserViaAppRoute.bind(userController));

    router.get(
        '/:user_id',
        validateInput([commonValidations.userAccessUserIdValidation({ userService })]),
        userController.handleGetUserRoute.bind(userController),
    );

    router.post(
        '/:user_id/otp/verify',
        [validateInput([commonValidations.oneTimePinValidation({ verificationService, userService })]), verifyUser],
        userController.handleVerifyOtp.bind(userController),
    );

    router.post(
        '/:user_id/otp',
        [validateInput([commonValidations.userAccessUserIdValidation({ userService })]), verifyUser],
        userController.handleSendOtpRoute.bind(userController),
    );

    router.put(
        '/:user_id/survey',
        [validateInput(validations.updateUserSurveyAnswerValidation({ userService, miscellaneousService })), verifyUser],
        userController.handleUpdateUserSurveyRoute.bind(userController),
    );

    router.get(
        '/:user_id/account-type',
        [validateInput([commonValidations.userAccessUserIdValidation({ userService })]), verifyUser],
        userController.handleVerifyUserType.bind(userController),
    );

    router.get(
        '/:user_id/subscription',
        [validateInput([commonValidations.userAccessUserIdValidation({ userService })]), verifyUser],
        userController.handleVerifySubscription.bind(userController),
    );

    router.put(
        '/:user_id/photo',
        [
            validateInput([
                commonValidations.userAccessUserIdValidation({ userService }),
                ...commonValidations.photoValidation({ field: 'photo', file: file, isRequired: true }),
            ]),
            verifyUser,
        ],
        userController.handleUploadUserPhotoRoute.bind(userController),
    );

    router.get(
        '/:user_id/pf-plan-progress',
        [validateInput(validations.getUserPfPlanProgressValidation({ userService, pfPlanService }))],
        userController.handleGetUserPfPlanProgressRoute.bind(userController),
    );

    router.put(
        '/:user_id/password',
        [validateInput(validations.changePasswordValidation({ userService, password })), verifyUser],
        userController.handleChangePasswordRoute.bind(userController),
    );

    router.get(
<<<<<<< HEAD
        '/:user_id/streak',
        [validateInput([commonValidations.userAccessUserIdValidation({ userService })]), verifyUser],
        userController.handleGetUserStreakRoute.bind(userController),
=======
        '/:user_id/survey',
        [validateInput([commonValidations.userIdValidation({ userService })])],
        userController.handleGetUserSurveyRoute.bind(userController),
>>>>>>> 3b9d1f45
    );

    router.use(verifyPremiumUser);

    router.get(
        '/:user_id/pf-plan-progress/stats',
        [validateInput(validations.getUserPfPlanProgressValidation({ userService, pfPlanService })), verifyUser],
        userController.handleGetUserPfPlanProgressStatisticsRoute.bind(userController),
    );

    router.use(verifyAdmin);

    router.put(
        '/:user_id/pf-plan/:id',
        validateInput(
            validations.updatePersonalizedPfPlanValidation({ pfPlanService, exerciseService, selectionService, file, educationService, userService }),
        ),
        userController.handleUpdatePersonalizedPfPlan.bind(userController),
    );

    router.get(
        '/:user_id/pf-plan',
        validateInput([commonValidations.userIdValidation({ userService })]),
        userController.handleGetPersonalizedPfPlan.bind(userController),
    );

    router.post(
        '/:user_id/pf-plan',
        validateInput(
            validations.createPersonalizedPfPlanValidation({ pfPlanService, exerciseService, selectionService, file, educationService, userService }),
        ),
        userController.handleCreatePersonalizedPfPlan.bind(userController),
    );

    router.post(
        '/:user_id/invite',
        validateInput([validations.sendInviteValidation({ userService })]),
        userController.handleSendUserInviteRoute.bind(userController),
    );

    router.post(
        '/',
        validateInput(validations.createUserValidation({ userService, file, selectionService })),
        userController.handleCreateUserRoute.bind(userController),
    );

    router.put(
        '/:user_id',
        validateInput(validations.updateUserValidation({ userService, file, selectionService })),
        userController.handleUpdateUserRoute.bind(userController),
    );

    router.delete(
        '/:user_id',
        validateInput(validations.removeUserValidation({ userService })),
        userController.handleRemoveUserRoute.bind(userController),
    );

    router.get('/', validateInput(validations.getUsersValidation()), userController.handleGetUsersRoute.bind(userController));

    router.delete(
        '/:user_id/photo',
        validateInput([commonValidations.userIdValidation({ userService })]),
        userController.handleRemoveUserPhotoRoute.bind(userController),
    );

    return router;
};<|MERGE_RESOLUTION|>--- conflicted
+++ resolved
@@ -98,15 +98,15 @@
     );
 
     router.get(
-<<<<<<< HEAD
+        '/:user_id/survey',
+        [validateInput([commonValidations.userIdValidation({ userService })])],
+        userController.handleGetUserSurveyRoute.bind(userController),
+    );
+
+    router.get(
         '/:user_id/streak',
         [validateInput([commonValidations.userAccessUserIdValidation({ userService })]), verifyUser],
         userController.handleGetUserStreakRoute.bind(userController),
-=======
-        '/:user_id/survey',
-        [validateInput([commonValidations.userIdValidation({ userService })])],
-        userController.handleGetUserSurveyRoute.bind(userController),
->>>>>>> 3b9d1f45
     );
 
     router.use(verifyPremiumUser);
