/* eslint-disable no-use-before-define */
import 'dotenv/config';
import 'express-async-errors';
import path from 'path';
import { fileURLToPath } from 'url';
import cors from 'cors';
import helmet from 'helmet';
import fileUpload from 'express-fileupload';
import express from 'express';
import compression from 'compression';
import * as fs from 'fs';
import errorHandler from './middlewares/error-handler.js';
import apiRoute from './routes/api.js';
import webhookRoute from './routes/webhook.js';
import serviceContainer from './configs/service-container.js';
import tasks from './tasks/index.js';

global.__dirname = path.dirname(fileURLToPath(import.meta.url));

const app = express();

app.use(
    cors({
        origin: true,
        methods: ['GET', 'POST', 'PUT', 'DELETE'],
        optionsSuccessStatus: 200,
    }),
);

app.use(
    helmet({
        ...(process.env.APP_ENV !== 'production'
            ? {
                  strictTransportSecurity: false,
                  contentSecurityPolicy: false,
              }
            : {}),
        crossOriginResourcePolicy: {
            policy: 'cross-origin',
        },
    }),
);

app.use(compression());

app.use(
    fileUpload({
        limits: { fieldSize: 1100 * 1024 * 1024 },
    }),
);

app.use(
    express.json({
        limit: '100mb',
    }),
);

app.use(
    express.urlencoded({
        extended: true,
        limit: '100mb',
    }),
);

app.use(
    '/webhook',
    webhookRoute({
        miscellaneousController: serviceContainer.miscellaneousController,
    }),
);

app.use(
    '/api',
    apiRoute({
        logger: serviceContainer.logger,
        apiLogger: serviceContainer.apiLogger,
        jwt: serviceContainer.jwt,
        file: serviceContainer.file,
        smtp: serviceContainer.smtp,
        password: serviceContainer.password,
        authController: serviceContainer.authController,
        userController: serviceContainer.userController,
        userService: serviceContainer.userService,
        selectionController: serviceContainer.selectionController,
        selectionService: serviceContainer.selectionService,
        loggerService: serviceContainer.loggerService,
        authService: serviceContainer.authService,
        verificationController: serviceContainer.verificationController,
        verificationService: serviceContainer.verificationService,
        forgotPasswordController: serviceContainer.forgotPasswordController,
        exerciseController: serviceContainer.exerciseController,
        exerciseService: serviceContainer.exerciseService,
        helper: serviceContainer.helper,
        workoutController: serviceContainer.workoutController,
        workoutService: serviceContainer.workoutService,
        pfPlanController: serviceContainer.pfPlanController,
        pfPlanService: serviceContainer.pfPlanService,
        educationController: serviceContainer.educationController,
        educationService: serviceContainer.educationService,
        miscellaneousController: serviceContainer.miscellaneousController,
        miscellaneousService: serviceContainer.miscellaneousService,
        notificationController: serviceContainer.notificationController,
        inAppPurchase: serviceContainer.inAppPurchase,
        storage: serviceContainer.storage,
        revenuecat: serviceContainer.revenuecat,
<<<<<<< HEAD
        openAiChat: serviceContainer.openAiChat,
=======
        database: serviceContainer.database,
>>>>>>> 350ecc50
    }),
);

app.use(errorHandler({ logger: serviceContainer.logger }));

app.get('/', (req, res) => {
    res.send('Hello');
});

app.get('/chat-demo', (req, res) => {
    const contents = fs.readFileSync('./src/templates/chat-demo.html', { encoding: 'utf8' });

    res.send(contents);
});

const server = app.listen(process.env.APP_PORT, async () => {
    serviceContainer.scheduler.run(
        tasks({
            logger: serviceContainer.logger,
            userService: serviceContainer.userService,
            pfPlanService: serviceContainer.pfPlanService,
            notificationService: serviceContainer.notificationService,
            miscellaneousService: serviceContainer.miscellaneousService,
        }),
    );

    serviceContainer.logger.info(`App is running at: ${process.env.APP_URL}`);
});

server.keepAliveTimeout = 60 * 1000 * 5;

server.headersTimeout = 60 * 1000 * 10;<|MERGE_RESOLUTION|>--- conflicted
+++ resolved
@@ -103,11 +103,8 @@
         inAppPurchase: serviceContainer.inAppPurchase,
         storage: serviceContainer.storage,
         revenuecat: serviceContainer.revenuecat,
-<<<<<<< HEAD
+        database: serviceContainer.database,
         openAiChat: serviceContainer.openAiChat,
-=======
-        database: serviceContainer.database,
->>>>>>> 350ecc50
     }),
 );
 
