--- conflicted
+++ resolved
@@ -3,137 +3,17 @@
 import 'express-async-errors';
 import path from 'path';
 import { fileURLToPath } from 'url';
-<<<<<<< HEAD
-import cors from 'cors';
-import helmet from 'helmet';
-import fileUpload from 'express-fileupload';
-import express from 'express';
-import compression from 'compression';
-import * as fs from 'fs';
-import errorHandler from './middlewares/error-handler.js';
-import apiRoute from './routes/api.js';
-import webhookRoute from './routes/webhook.js';
-import serviceContainer from './configs/service-container.js';
-=======
 import serviceContainer from './core/service-container.js';
->>>>>>> 6ae7a185
 import tasks from './tasks/index.js';
 import app from './core/app.js';
 
 global.__dirname = path.dirname(fileURLToPath(import.meta.url));
 
-<<<<<<< HEAD
-const app = express();
-
-app.use(
-    cors({
-        origin: true,
-        methods: ['GET', 'POST', 'PUT', 'DELETE'],
-        optionsSuccessStatus: 200,
-    }),
-);
-
-app.use(
-    helmet({
-        ...(process.env.APP_ENV !== 'production'
-            ? {
-                  strictTransportSecurity: false,
-                  contentSecurityPolicy: false,
-              }
-            : {}),
-        crossOriginResourcePolicy: {
-            policy: 'cross-origin',
-        },
-    }),
-);
-
-app.use(compression());
-
-app.use(
-    fileUpload({
-        limits: { fieldSize: 1100 * 1024 * 1024 },
-    }),
-);
-
-app.use(
-    express.json({
-        limit: '100mb',
-    }),
-);
-
-app.use(
-    express.urlencoded({
-        extended: true,
-        limit: '100mb',
-    }),
-);
-
-app.use(
-    '/webhook',
-    webhookRoute({
-        miscellaneousController: serviceContainer.miscellaneousController,
-    }),
-);
-
-app.use(
-    '/api',
-    apiRoute({
-        logger: serviceContainer.logger,
-        apiLogger: serviceContainer.apiLogger,
-        jwt: serviceContainer.jwt,
-        file: serviceContainer.file,
-        smtp: serviceContainer.smtp,
-        password: serviceContainer.password,
-        authController: serviceContainer.authController,
-        userController: serviceContainer.userController,
-        userService: serviceContainer.userService,
-        selectionController: serviceContainer.selectionController,
-        selectionService: serviceContainer.selectionService,
-        loggerService: serviceContainer.loggerService,
-        authService: serviceContainer.authService,
-        verificationController: serviceContainer.verificationController,
-        verificationService: serviceContainer.verificationService,
-        forgotPasswordController: serviceContainer.forgotPasswordController,
-        exerciseController: serviceContainer.exerciseController,
-        exerciseService: serviceContainer.exerciseService,
-        helper: serviceContainer.helper,
-        workoutController: serviceContainer.workoutController,
-        workoutService: serviceContainer.workoutService,
-        pfPlanController: serviceContainer.pfPlanController,
-        pfPlanService: serviceContainer.pfPlanService,
-        educationController: serviceContainer.educationController,
-        educationService: serviceContainer.educationService,
-        miscellaneousController: serviceContainer.miscellaneousController,
-        miscellaneousService: serviceContainer.miscellaneousService,
-        notificationController: serviceContainer.notificationController,
-        inAppPurchase: serviceContainer.inAppPurchase,
-        storage: serviceContainer.storage,
-        revenuecat: serviceContainer.revenuecat,
-        database: serviceContainer.database,
-        openAiChat: serviceContainer.openAiChat,
-    }),
-);
-
-app.use(errorHandler({ logger: serviceContainer.logger }));
-
-app.get('/', (req, res) => {
-    res.send('Hello');
-});
-
-app.get('/chat-demo', (req, res) => {
-    const contents = fs.readFileSync('./src/templates/chat-demo.html', { encoding: 'utf8' });
-
-    res.send(contents);
-});
-
-const server = app.listen(process.env.APP_PORT, async () => {
-=======
 const server = app({
     serviceContainer,
 });
 
 server.listen(process.env.APP_PORT, () => {
->>>>>>> 6ae7a185
     serviceContainer.scheduler.run(
         tasks({
             logger: serviceContainer.logger,
