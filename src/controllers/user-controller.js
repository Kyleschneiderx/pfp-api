--- conflicted
+++ resolved
@@ -22,11 +22,8 @@
         notificationService,
         emailService,
         loggerService,
-<<<<<<< HEAD
         streakService,
-=======
         fireStore,
->>>>>>> 53f34d54
     }) {
         this.userService = userService;
         this.verificationService = verificationService;
@@ -36,11 +33,8 @@
         this.notificationService = notificationService;
         this.emailService = emailService;
         this.loggerService = loggerService;
-<<<<<<< HEAD
         this.streakService = streakService;
-=======
         this.fireStore = fireStore;
->>>>>>> 53f34d54
     }
 
     async handleUserSignupRoute(req, res) {
