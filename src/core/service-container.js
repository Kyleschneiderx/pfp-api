import createLogger from '../common/logger/index.js';
import sequelize from '../common/database/sequelize.js';
import firebase from '../common/firebase/index.js';
import appleAppStore, { appleAppStoreServerLib } from '../common/apple-app-store/index.js';
import googleAuthClient, { googleApis } from '../common/googleapis/index.js';
import s3Client, { s3, s3PreSigner } from '../common/aws-s3/index.js';
import revenuecat from '../common/revenuecat/index.js';
import { openAiChat } from '../common/open-router/index.js';
import facebookPixel from '../common/facebook-business/index.js';
import * as controllers from '../controllers/index.js';
import * as services from '../services/index.js';
import * as utils from '../utils/index.js';
import configSmtp from '../configs/smtp.js';

const logger = createLogger();

const serviceContainer = {
    database: sequelize,
    logger: logger,
    apiLogger: createLogger({ type: 'api', console: false }),
    jwt: utils.Jwt,
    password: utils.Password,
    file: utils.File,
    ssoAuthentication: firebase.auth(),
    pushNotification: firebase.messaging(),
    fireStore: firebase.firestore(),
    inAppPurchase: new utils.InAppPurchase({
        logger: logger,
        apple: {
            appleAppStoreClient: appleAppStore,
            appleAppStoreServerLib: appleAppStoreServerLib,
        },
        google: {
            googleAuthClient: googleAuthClient,
            googleApis: googleApis,
        },
    }),
    smtp: new utils.Smtp(
        {
            [process.env.SMTP_TYPE]: configSmtp[process.env.SMTP_TYPE],
        },
        { logger: logger },
    ),
    storage: new utils.Storage({ driver: s3Client, logger: logger, file: utils.File, s3: s3, s3PreSigner: s3PreSigner }),
    helper: utils.Helper,
    scheduler: new utils.Scheduler({ logger: logger }),
    revenuecat: revenuecat,
    openAiChat: openAiChat,
    facebookPixel: facebookPixel,
};

Object.assign(serviceContainer, {
    selectionService: new services.SelectionService({ database: serviceContainer.database, logger: serviceContainer.logger }),
    loggerService: new services.LoggerService({ logger: serviceContainer.logger, database: serviceContainer.database }),
    emailService: new services.EmailService({
        logger: serviceContainer.logger,
        smtp: serviceContainer.smtp,
        file: serviceContainer.file,
        helper: serviceContainer.helper,
        facebookPixel: serviceContainer.facebookPixel,
    }),
    notificationService: new services.NotificationService({
        logger: serviceContainer.logger,
        database: serviceContainer.database,
        helper: serviceContainer.helper,
        pushNotification: serviceContainer.pushNotification,
    }),
<<<<<<< HEAD
    streakService: new services.StreakService({
        logger: serviceContainer.logger,
        helper: serviceContainer.helper,
        database: serviceContainer.database,
=======
    chatAiService: new services.ChatAiService({
        logger: serviceContainer.logger,
        database: serviceContainer.database,
        fireStore: serviceContainer.fireStore,
        openAiChat: serviceContainer.openAiChat,
        helper: serviceContainer.helper,
>>>>>>> 1c18e243
    }),
});

Object.assign(serviceContainer, {
    userService: new services.UserService({
        database: serviceContainer.database,
        logger: serviceContainer.logger,
        password: serviceContainer.password,
        storage: serviceContainer.storage,
        file: serviceContainer.file,
        helper: serviceContainer.helper,
        notificationService: serviceContainer.notificationService,
        inAppPurchase: serviceContainer.inAppPurchase,
        facebookPixel: serviceContainer.facebookPixel,
    }),
    authService: new services.AuthService({
        database: serviceContainer.database,
        logger: serviceContainer.logger,
        jwt: serviceContainer.jwt,
        password: serviceContainer.password,
        userService: serviceContainer.userService,
        ssoAuthentication: serviceContainer.ssoAuthentication,
    }),
    verificationService: new services.VerificationService({
        logger: serviceContainer.logger,
        database: serviceContainer.database,
        smtp: serviceContainer.smtp,
        jwt: serviceContainer.jwt,
        file: serviceContainer.file,
        emailService: serviceContainer.emailService,
    }),
    exerciseService: new services.ExerciseService({
        logger: serviceContainer.logger,
        database: serviceContainer.database,
        storage: serviceContainer.storage,
        helper: serviceContainer.helper,
        file: serviceContainer.file,
    }),
    workoutService: new services.WorkoutService({
        logger: serviceContainer.logger,
        database: serviceContainer.database,
        helper: serviceContainer.helper,
        storage: serviceContainer.storage,
        notificationService: serviceContainer.notificationService,
        file: serviceContainer.file,
    }),
    pfPlanService: new services.PfPlanService({
        logger: serviceContainer.logger,
        database: serviceContainer.database,
        helper: serviceContainer.helper,
        storage: serviceContainer.storage,
        notificationService: serviceContainer.notificationService,
        streakService: serviceContainer.streakService,
        file: serviceContainer.file,
    }),
    educationService: new services.EducationService({
        logger: serviceContainer.logger,
        database: serviceContainer.database,
        helper: serviceContainer.helper,
        storage: serviceContainer.storage,
        notificationService: serviceContainer.notificationService,
        file: serviceContainer.file,
    }),
    miscellaneousService: new services.MiscellaneousService({
        logger: serviceContainer.logger,
        database: serviceContainer.database,
        inAppPurchase: serviceContainer.inAppPurchase,
        revenuecat: serviceContainer.revenuecat,
        facebookPixel: serviceContainer.facebookPixel,
        helper: serviceContainer.helper,
        chatAiService: serviceContainer.chatAiService,
    }),
});

Object.assign(serviceContainer, {
    authController: new controllers.AuthController({
        logger: serviceContainer.logger,
        userService: serviceContainer.userService,
        authService: serviceContainer.authService,
        notificationService: serviceContainer.notificationService,
        loggerService: serviceContainer.loggerService,
    }),
    userController: new controllers.UserController({
        logger: serviceContainer.logger,
        userService: serviceContainer.userService,
        verificationService: serviceContainer.verificationService,
        authService: serviceContainer.authService,
        pfPlanService: serviceContainer.pfPlanService,
        miscellaneousService: serviceContainer.miscellaneousService,
        notificationService: serviceContainer.notificationService,
        emailService: serviceContainer.emailService,
        loggerService: serviceContainer.loggerService,
        streakService: serviceContainer.streakService,
        fireStore: serviceContainer.fireStore,
    }),
    selectionController: new controllers.SelectionController({
        logger: serviceContainer.logger,
        selectionService: serviceContainer.selectionService,
    }),
    verificationController: new controllers.VerificationController({
        logger: serviceContainer.logger,
        verificationService: serviceContainer.verificationService,
        userService: serviceContainer.userService,
    }),
    forgotPasswordController: new controllers.ForgotPasswordController({
        logger: serviceContainer.logger,
        authService: serviceContainer.authService,
        userService: serviceContainer.userService,
        emailService: serviceContainer.emailService,
        verificationService: serviceContainer.verificationService,
        loggerService: serviceContainer.loggerService,
    }),
    exerciseController: new controllers.ExerciseController({
        logger: serviceContainer.logger,
        exerciseService: serviceContainer.exerciseService,
        loggerService: serviceContainer.loggerService,
    }),
    workoutController: new controllers.WorkoutController({
        logger: serviceContainer.logger,
        workoutService: serviceContainer.workoutService,
        userService: serviceContainer.userService,
        loggerService: serviceContainer.loggerService,
    }),
    pfPlanController: new controllers.PfPlanController({
        logger: serviceContainer.logger,
        pfPlanService: serviceContainer.pfPlanService,
        userService: serviceContainer.userService,
        loggerService: serviceContainer.loggerService,
    }),
    educationController: new controllers.EducationController({
        logger: serviceContainer.logger,
        educationService: serviceContainer.educationService,
        userService: serviceContainer.userService,
        loggerService: serviceContainer.loggerService,
    }),
    miscellaneousController: new controllers.MiscellaneousController({
        logger: serviceContainer.logger,
        miscellaneousService: serviceContainer.miscellaneousService,
        loggerService: serviceContainer.loggerService,
        emailService: serviceContainer.emailService,
        userService: serviceContainer.userService,
    }),
    notificationController: new controllers.NotificationController({
        logger: serviceContainer.logger,
        notificationService: serviceContainer.notificationService,
    }),
    chatAiController: new controllers.ChatAiController({
        logger: serviceContainer.logger,
        chatAiService: serviceContainer.chatAiService,
    }),
});

export default serviceContainer;<|MERGE_RESOLUTION|>--- conflicted
+++ resolved
@@ -65,19 +65,17 @@
         helper: serviceContainer.helper,
         pushNotification: serviceContainer.pushNotification,
     }),
-<<<<<<< HEAD
     streakService: new services.StreakService({
         logger: serviceContainer.logger,
         helper: serviceContainer.helper,
         database: serviceContainer.database,
-=======
+    }),
     chatAiService: new services.ChatAiService({
         logger: serviceContainer.logger,
         database: serviceContainer.database,
         fireStore: serviceContainer.fireStore,
         openAiChat: serviceContainer.openAiChat,
         helper: serviceContainer.helper,
->>>>>>> 1c18e243
     }),
 });
 
