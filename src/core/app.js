/* eslint-disable no-use-before-define */
import 'express-async-errors';
import cors from 'cors';
import * as fs from 'fs';
import helmet from 'helmet';
import fileUpload from 'express-fileupload';
import express from 'express';
import compression from 'compression';
import errorHandler from '../middlewares/error-handler.js';
import apiRoute from '../routes/api.js';
import webhookRoute from '../routes/webhook.js';

export default ({ serviceContainer }) => {
    const app = express();

    app.use(
        cors({
            origin: true,
            methods: ['GET', 'POST', 'PUT', 'DELETE'],
            optionsSuccessStatus: 200,
        }),
    );

    app.use(
        helmet({
            ...(process.env.APP_ENV !== 'production'
                ? {
                      strictTransportSecurity: false,
                      contentSecurityPolicy: false,
                  }
                : {}),
            crossOriginResourcePolicy: {
                policy: 'cross-origin',
            },
        }),
    );

    app.use(compression());

    app.use(
        fileUpload({
            limits: { fieldSize: 1100 * 1024 * 1024 },
        }),
    );

    app.use(
        express.json({
            limit: '100mb',
        }),
    );

    app.use(
        express.urlencoded({
            extended: true,
            limit: '100mb',
        }),
    );

    app.use(
        '/webhook',
        webhookRoute({
            miscellaneousController: serviceContainer.miscellaneousController,
        }),
    );

<<<<<<< HEAD
    app.use(
        '/api',
        apiRoute({
            logger: serviceContainer.logger,
            apiLogger: serviceContainer.apiLogger,
            jwt: serviceContainer.jwt,
            file: serviceContainer.file,
            smtp: serviceContainer.smtp,
            password: serviceContainer.password,
            authController: serviceContainer.authController,
            userController: serviceContainer.userController,
            userService: serviceContainer.userService,
            selectionController: serviceContainer.selectionController,
            selectionService: serviceContainer.selectionService,
            loggerService: serviceContainer.loggerService,
            authService: serviceContainer.authService,
            verificationController: serviceContainer.verificationController,
            verificationService: serviceContainer.verificationService,
            forgotPasswordController: serviceContainer.forgotPasswordController,
            exerciseController: serviceContainer.exerciseController,
            exerciseService: serviceContainer.exerciseService,
            helper: serviceContainer.helper,
            workoutController: serviceContainer.workoutController,
            workoutService: serviceContainer.workoutService,
            pfPlanController: serviceContainer.pfPlanController,
            pfPlanService: serviceContainer.pfPlanService,
            educationController: serviceContainer.educationController,
            educationService: serviceContainer.educationService,
            miscellaneousController: serviceContainer.miscellaneousController,
            miscellaneousService: serviceContainer.miscellaneousService,
            notificationController: serviceContainer.notificationController,
            inAppPurchase: serviceContainer.inAppPurchase,
            storage: serviceContainer.storage,
            revenuecat: serviceContainer.revenuecat,
            openAiChat: serviceContainer.openAiChat,
            fireStore: serviceContainer.fireStore,
            database: serviceContainer.database,
            chatAiController: serviceContainer.chatAiController,
            chatAiService: serviceContainer.chatAiService,
            settingsController: serviceContainer.settingsController,
        }),
    );
=======
    app.use('/api', apiRoute(serviceContainer));
>>>>>>> ffdd17e3

    app.use(errorHandler({ logger: serviceContainer.logger }));

    app.get('/chat-demo', (req, res) => {
        const contents = fs.readFileSync('./src/templates/chat-demo.html', { encoding: 'utf8' });

        res.send(contents);
    });

    app.get('/', (req, res) => {
        res.send('Hello');
    });

    return app;
};<|MERGE_RESOLUTION|>--- conflicted
+++ resolved
@@ -63,52 +63,7 @@
         }),
     );
 
-<<<<<<< HEAD
-    app.use(
-        '/api',
-        apiRoute({
-            logger: serviceContainer.logger,
-            apiLogger: serviceContainer.apiLogger,
-            jwt: serviceContainer.jwt,
-            file: serviceContainer.file,
-            smtp: serviceContainer.smtp,
-            password: serviceContainer.password,
-            authController: serviceContainer.authController,
-            userController: serviceContainer.userController,
-            userService: serviceContainer.userService,
-            selectionController: serviceContainer.selectionController,
-            selectionService: serviceContainer.selectionService,
-            loggerService: serviceContainer.loggerService,
-            authService: serviceContainer.authService,
-            verificationController: serviceContainer.verificationController,
-            verificationService: serviceContainer.verificationService,
-            forgotPasswordController: serviceContainer.forgotPasswordController,
-            exerciseController: serviceContainer.exerciseController,
-            exerciseService: serviceContainer.exerciseService,
-            helper: serviceContainer.helper,
-            workoutController: serviceContainer.workoutController,
-            workoutService: serviceContainer.workoutService,
-            pfPlanController: serviceContainer.pfPlanController,
-            pfPlanService: serviceContainer.pfPlanService,
-            educationController: serviceContainer.educationController,
-            educationService: serviceContainer.educationService,
-            miscellaneousController: serviceContainer.miscellaneousController,
-            miscellaneousService: serviceContainer.miscellaneousService,
-            notificationController: serviceContainer.notificationController,
-            inAppPurchase: serviceContainer.inAppPurchase,
-            storage: serviceContainer.storage,
-            revenuecat: serviceContainer.revenuecat,
-            openAiChat: serviceContainer.openAiChat,
-            fireStore: serviceContainer.fireStore,
-            database: serviceContainer.database,
-            chatAiController: serviceContainer.chatAiController,
-            chatAiService: serviceContainer.chatAiService,
-            settingsController: serviceContainer.settingsController,
-        }),
-    );
-=======
     app.use('/api', apiRoute(serviceContainer));
->>>>>>> ffdd17e3
 
     app.use(errorHandler({ logger: serviceContainer.logger }));
 
