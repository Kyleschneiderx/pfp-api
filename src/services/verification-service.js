import crypto from 'crypto';
import * as dateFns from 'date-fns';
import { Sequelize } from 'sequelize';
import * as exceptions from '../exceptions/index.js';
import { OTP_EXPIRATION_IN_SECONDS } from '../constants/index.js';

export default class VerificationService {
    constructor({ logger, database, smtp, jwt, file, emailService }) {
        this.database = database;
        this.logger = logger;
        this.smtp = smtp;
        this.jwt = jwt;
        this.file = file;
        this.emailService = emailService;
    }

    /**
     * Generate verification code
     * @returns {number}
     */
    generateVerificationCode() {
        return crypto.randomInt(100000, 999999);
    }

    /**
     * Send OTP email to user
     * @param {string} email User email address
     * @returns {Promise<object>} Nodemailer send object
     * @throws {InternalServerError} If failed to get pending otp
     * @throws {UnprocessableEntity} If user already have pending otp
     * @throws {InternalServerError} If failed to generate OTP code
     * @throws {InternalServerError} If failed to send OTP email
     */
    async sendOtp(email, name = undefined) {
        const code = this.generateVerificationCode();

        let verificationCode;
        try {
            verificationCode = await this.database.models.VerificationCodes.create({
                email: email,
                code: code,
            });
        } catch (error) {
            this.logger.error('Failed to generate OTP code.', error);

            throw new exceptions.InternalServerError('Failed to generate OTP code.', error);
        }

        await this.emailService.sendOtpEmail({
            receiver: {
                ...(name && { name: name }),
                address: email,
            },
            code: code,
        });

        return verificationCode;
    }

    /**
     * Verify OTP code
     * @param {string} email User email address
     * @param {string} code  OTP code sent to email address
     * @returns {Promise<void>}
     * @throws {InternalServerError} If failed to get OTP code
     * @throws {UnprocessableEntity} If invalid OTP code
     * @throws {UnprocessableEntity} If expired OTP code
     * @throws {InternalServerError} If failed to verify OTP code
     */
    async verifyOtp(email, code) {
        const currentTime = new Date();
        let otpCode;
        try {
            otpCode = await this.database.models.VerificationCodes.findOne({
                where: { email: email, code: code, verified_at: null },
            });
        } catch (error) {
            this.logger.error('Failed to get OTP code', error);

            throw new exceptions.InternalServerError('Failed to get OTP code', error);
        }

        if (!otpCode) {
            throw new exceptions.UnprocessableEntity('Invalid OTP code.');
        }

        const isCodeExpired = !dateFns.isWithinInterval(currentTime, {
            start: otpCode.updated_at,
            end: dateFns.add(otpCode.updated_at, { seconds: OTP_EXPIRATION_IN_SECONDS }),
        });

        if (isCodeExpired) {
            throw new exceptions.UnprocessableEntity('Expired OTP code.');
        }

        try {
            otpCode.verified_at = currentTime;
            await otpCode.save();
        } catch (error) {
            this.logger.error('Failed to verify OTP code', error);

            throw new exceptions.InternalServerError('Failed to verify OTP code', error);
        }
    }

    /**
     * Check if OTP exist by email
     * @param {string} email User email address
     * @param {string} otp OTP code
     * @returns {Promise<boolean>}
     * @throws {InternalServerError} If failed to check OTP code
     */
    async isOtpExistByEmail(email, otp) {
        try {
            const otpCode = await this.database.models.VerificationCodes.count({
                where: { email: email, code: otp, verified_at: { [Sequelize.Op.ne]: null } },
            });

            return Boolean(otpCode);
        } catch (error) {
            this.logger.error('Failed to check OTP code', error);

            throw new exceptions.InternalServerError('Failed to check OTP code', error);
        }
    }

    /**
     * Link or verify account with email
     * @param {number} userId User account user id
     * @param {string} email User account email address
     * @returns {Promise<void>}
     * @throws {InternalServerError} If failed to verify account
     */
    async verifyAccount(userId, email) {
        try {
<<<<<<< HEAD
            return this.database.models.Users.update({ email: email }, { where: { id: userId } });
=======
            return this.database.models.Users.update({ email: email, verified_at: new Date() }, { where: { id: userId } });
>>>>>>> ef0ec29f
        } catch (error) {
            this.logger.error('Failed to verify account', error);

            throw new exceptions.InternalServerError('Failed to verify account', error);
        }
    }
}<|MERGE_RESOLUTION|>--- conflicted
+++ resolved
@@ -133,11 +133,7 @@
      */
     async verifyAccount(userId, email) {
         try {
-<<<<<<< HEAD
-            return this.database.models.Users.update({ email: email }, { where: { id: userId } });
-=======
             return this.database.models.Users.update({ email: email, verified_at: new Date() }, { where: { id: userId } });
->>>>>>> ef0ec29f
         } catch (error) {
             this.logger.error('Failed to verify account', error);
 
