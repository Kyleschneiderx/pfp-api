--- conflicted
+++ resolved
@@ -234,11 +234,7 @@
     async getPaymentByOrignalReference(reference) {
         try {
             return await this.database.models.UserSubscriptions.findOne({
-<<<<<<< HEAD
-                where: { original_reference: reference, status: { [Sequelize.Op.ne]: PAID_PURCHASE_STATUS } },
-=======
                 where: { original_reference: reference, status: { [Sequelize.Op.ne]: CANCELLED_PURCHASE_STATUS } },
->>>>>>> 5d7eed06
             });
         } catch (error) {
             this.logger.error('Failed to get purchase by reference', error);
