import { Sequelize } from 'sequelize';
import * as dateFns from 'date-fns';
import * as dateFnsUtc from '@date-fns/utc';
import {
    ASSETS_ENDPOINT_EXPIRATION_IN_MINUTES,
    PFPLAN_PHOTO_PATH,
    ASSET_URL,
    S3_OBJECT_URL,
    ADMIN_ACCOUNT_TYPE_ID,
    PUBLISHED_PF_PLAN_STATUS_ID,
    FAVORITE_PF_PLAN_STATUS,
    NOTIFICATIONS,
    DRAFT_PF_PLAN_STATUS_ID,
    PF_PLAN_PROGRESS_RETENTION_PERION_IN_DAYS,
    DATE_FORMAT,
    TIME_FORMAT,
    CONTENT_CATEGORIES_TYPE,
} from '../constants/index.js';
import * as exceptions from '../exceptions/index.js';

export default class PfPlanService {
<<<<<<< HEAD
    constructor({ logger, database, helper, storage, notificationService, streakService }) {
=======
    constructor({ logger, database, helper, storage, notificationService, file }) {
>>>>>>> 350ecc50
        this.database = database;
        this.logger = logger;
        this.helper = helper;
        this.storage = storage;
        this.notificationService = notificationService;
<<<<<<< HEAD
        this.streakService = streakService;
=======
        this.file = file;
>>>>>>> 350ecc50
    }

    /**
     * Default PF plan relation
     *
     * @returns {object[]}
     */
    _defaultPfPlansRelation() {
        return [
            {
                model: this.database.models.Statuses,
                as: 'status',
                attributes: ['id', 'value'],
                where: {},
            },
        ];
    }

    /**
     * Default PF plan dailies relation
     *
     * @param {number} userId Account user id
     * @returns {object[]}
     */
    _defaultPfPlanDailiesRelation(userId) {
        return [
            {
                model: this.database.models.PfPlanDailyContents,
                as: 'pf_plan_daily_contents',
                attributes: {
                    include: ['id', 'sets', 'reps', 'hold', 'rest'],
                    exclude: [
                        'deleted_at',
                        'pf_plan_daily_id',
                        'pf_plan_id',
                        'exercise_id',
                        'created_at',
                        'updated_at',
                        'arrangement',
                        'education_id',
                    ],
                },
                include: [
                    ...((userId && [
                        {
                            model: this.database.models.UserPfPlanDailyProgress,
                            as: 'user_pf_plan_daily_progress',
                            required: false,
                            attributes: ['is_skip', 'is_fulfilled', 'fulfilled', 'unfulfilled', 'skipped'],
                            where: {
                                user_id: userId,
                            },
                        },
                    ]) ??
                        []),
                    {
                        model: this.database.models.Exercises,
                        as: 'exercise',
                        required: false,
                        attributes: {
                            exclude: ['deleted_at', 'reps', 'sets', 'hold', 'rest'],
                        },
                        where: {},
                    },
                    {
                        model: this.database.models.Educations,
                        as: 'education',
                        required: false,
                        attributes: {
                            exclude: ['deleted_at', 'content'],
                        },
                        where: {},
                    },
                ],
            },
        ];
    }

    /**
     * Compute PF plan progress percentage
     *
     * @param {number} fulfilled Number of fulfilled days
     * @param {number} unfulfilled Number of unfulfilled days
     * @returns
     */
    _computePfPlanProgressPercentage(fulfilled, unfulfilled) {
        if (fulfilled === undefined && unfulfilled === undefined) return 0;

        return Math.ceil((fulfilled / (fulfilled + unfulfilled)) * 100);
    }

    /**
     * Extract PF plan default content progress
     *
     * @param {number} contentDay PF plan content day
     * @param {number} elapsedDays Elapsed time from start to current date
     * @param {object=} dailyProgress User daily progress
     * @returns {object}
     */
    _extractPfPlanDefaultContentProgress(contentDay, elapsedDays, dailyProgress) {
        const defaultContentProgress =
            elapsedDays < contentDay
                ? null
                : {
                      is_skip: false,
                      is_fulfilled: false,
                  };
        return dailyProgress
            ? {
                  is_skip: dailyProgress?.is_skip,
                  is_fulfilled: dailyProgress?.is_fulfilled,
              }
            : defaultContentProgress;
    }

    /**
     * Extract PF plan default daily progress
     *
     * @param {number} contentDay PF plan content day
     * @param {number} elapsedDays Elapsed time from start to current date
     * @param {object=} dailyProgress User daily progress
     * @returns {object}
     */
    _extractPfPlanDefaultDailyProgress(contentDay, elapsedDays, dailyProgress) {
        const defaultDayProgress =
            elapsedDays < contentDay
                ? null
                : {
                      has_skip: false,
                      is_fulfilled: false,
                  };

        return dailyProgress
            ? {
                  has_skip: dailyProgress?.has_skip,
                  is_fulfilled: dailyProgress?.is_fulfilled,
              }
            : defaultDayProgress;
    }

    /**
     * Create PF plan
     *
     * @param {object} data
     * @param {number=} data.userId User id where PF plan to be attached
     * @param {string} data.name PF plan name
     * @param {string} data.description PF plan description
     * @param {number[]} data.categoryId Survey question group id
     * @param {boolean} data.isCustom PF plan custom state
     * @param {string} data.content PF plan content
     * @param {number} data.statusId PF plan status id
     * @param {object} data.photo PF plan photo
     * @param {object[]=} data.dailies PF plan daily content
     * @param {number} data.dailies[].day PF plan daily day indicator
     * @param {number} data.dailies[].name PF plan daily name
     * @param {object[]} data.dailies[].content
     * @param {number=} data.dailies[].content[].exercise_id PF plan daily content exercise id
     * @param {number=} data.dailies[].content[].sets PF plan daily content exercise sets
     * @param {number=} data.dailies[].content[].reps PF plan daily content exercise reps
     * @param {number=} data.dailies[].content[].hold PF plan daily content exercise hold
     * @param {number=} data.dailies[].content[].rest PF plan daily content exercise rest
     * @param {number=} data.dailies[].content[].education_id PF plan daily content education id
     * @returns {Promise<PfPlans>} PfPlans instance
     * @throws {InternalServerError} If failed to create PF plan
     */
    async createPfPlan(data) {
        let storeResponse;
        try {
            storeResponse = await this.storage.store(data.photo, PFPLAN_PHOTO_PATH, {
                convertTo: 'webp',
                s3: { bucket: process.env.S3_BUCKET_NAME },
            });

            const pfPlanInfo = await this.database.transaction(async (transaction) => {
                const pfPlan = await this.database.models.PfPlans.create(
                    {
                        name: data.name,
                        description: data.description,
                        content: data.content,
                        photo: storeResponse?.path ? storeResponse?.path : null,
                        user_id: data.userId,
                        is_premium: true,
                        is_custom: data.isCustom,
                        status_id: data.statusId,
                    },
                    { transaction: transaction },
                );

                pfPlan.photo = this.helper.generateAssetUrl(pfPlan.photo);

                if (data.categoryId.length > 0) {
                    await this.database.models.ContentCategories.bulkCreate(
                        data.categoryId.map((id) => ({ category_id: id, content_id: pfPlan.id, content_type: CONTENT_CATEGORIES_TYPE.PF_PLAN })),
                    );
                }

                if (data.dailies) {
                    let arrangement = 0;

                    await this.database.models.PfPlanDailies.bulkCreate(
                        data.dailies.map((daily) => ({
                            pf_plan_id: pfPlan.id,
                            name: daily.name,
                            day: daily.day,
                            pf_plan_daily_contents: daily.contents.map((content) => {
                                arrangement += 1;

                                return {
                                    pf_plan_id: pfPlan.id,
                                    arrangement: arrangement,
                                    exercise_id: content.exercise_id,
                                    sets: content.sets,
                                    reps: content.reps,
                                    hold: content.hold,
                                    rest: content.rest,
                                    education_id: content.education_id,
                                };
                            }),
                        })),
                        {
                            include: [
                                {
                                    model: this.database.models.PfPlanDailyContents,
                                    as: 'pf_plan_daily_contents',
                                },
                            ],
                            transaction: transaction,
                        },
                    );
                }

                if (pfPlan.user_id) {
                    const dateToday = new dateFnsUtc.UTCDate();

                    const userPfPlans = await this.database.models.UserPfPlans.findOne({ where: { user_id: pfPlan.user_id } });

                    if (userPfPlans) {
                        await this.database.models.UserPfPlans.destroy({ where: { user_id: data.userId } }, { transaction: transaction });

                        userPfPlans.reset_at = dateToday;

                        await userPfPlans.save({ transaction: transaction });
                    }

                    await this.database.models.UserPfPlans.create(
                        {
                            user_id: data.userId,
                            pf_plan_id: pfPlan.id,
                            start_at: dateToday,
                        },
                        { transaction: transaction },
                    );
                }

                return pfPlan;
            });

            if (pfPlanInfo.status_id === PUBLISHED_PF_PLAN_STATUS_ID && !pfPlanInfo.is_custom && !pfPlanInfo.user_id) {
                this.notificationService.createNotification({
                    userId: undefined,
                    descriptionId: NOTIFICATIONS.NEW_PF_PLAN,
                    reference: JSON.stringify({ id: String(pfPlanInfo.id), name: pfPlanInfo.name }),
                });
            }

            return pfPlanInfo;
        } catch (error) {
            await this.storage.delete(storeResponse?.path, { s3: { bucket: process.env.S3_BUCKET_NAME } });

            this.logger.error('Failed to create PF plan.', error);

            throw new exceptions.InternalServerError('Failed to create PF plan', error);
        }
    }

    /**
     * Update pf plan
     *
     * @param {object} data
     * @param {number} data.id PF plan id
     * @param {number=} data.userId User id where PF plan to be attached
     * @param {string=} data.name PF plan name
     * @param {string=} data.description PF plan description
     * @param {number[]=} data.categoryId Survey question group id
     * @param {boolean} data.isCustom PF plan custom state
     * @param {string} data.content PF plan content
     * @param {number=} data.statusId PF plan status id
     * @param {object=} data.photo PF plan photo
     * @param {object[]=} data.exercises PF plan exercises
     * @param {number=} data.dailies[].daily_id PF plan daily id
     * @param {number} data.dailies[].day PF plan daily day indicator
     * @param {number} data.dailies[].name PF plan daily name
     * @param {number} data.dailies[].content[].content_id PF plan daily content id
     * @param {number=} data.dailies[].content[].exercise_id PF plan daily content workout id
     * @param {number=} data.dailies[].content[].sets PF plan daily content exercise sets
     * @param {number=} data.dailies[].content[].reps PF plan daily content exercise reps
     * @param {number=} data.dailies[].content[].hold PF plan daily content exercise hold
     * @param {number=} data.dailies[].content[].rest PF plan daily content exercise rest
     * @param {number=} data.dailies[].content[].education_id PF plan daily content education id
     * @returns {Promise<PfPlans>} PF plans model instance
     * @throws {InternalServerError} If failed to update pf plan
     */
    async updatePfPlan(data) {
        let storeResponse;
        try {
            storeResponse = await this.storage.store(data.photo, PFPLAN_PHOTO_PATH, {
                convertTo: 'webp',
                s3: { bucket: process.env.S3_BUCKET_NAME },
            });

            const pfPlan = await this.database.models.PfPlans.findOne({ where: { id: data.id } });

            const oldStatus = pfPlan.status_id;

            const oldPhoto = pfPlan.photo;

            pfPlan.name = data.name;

            pfPlan.user_id = data.userId;

            pfPlan.description = data.description;

            pfPlan.content = data.content;

            pfPlan.photo = storeResponse?.path ? storeResponse?.path : undefined;

            pfPlan.status_id = data.statusId;

            pfPlan.is_custom = data.isCustom;

            await pfPlan.save();

            await pfPlan.reload();

            await this.database.models.ContentCategories.destroy({
                force: true,
                where: { content_id: pfPlan.id, content_type: CONTENT_CATEGORIES_TYPE.PF_PLAN },
            });

            if (data.categoryId.length > 0) {
                await this.database.models.ContentCategories.bulkCreate(
                    data.categoryId.map((id) => ({ category_id: id, content_id: pfPlan.id, content_type: CONTENT_CATEGORIES_TYPE.PF_PLAN })),
                );
            }

            if (storeResponse?.path !== undefined && oldPhoto) {
                await this.storage.delete(oldPhoto.replace(ASSET_URL, S3_OBJECT_URL), { s3: { bucket: process.env.S3_BUCKET_NAME } });
            }

            pfPlan.photo = this.helper.generateAssetUrl(pfPlan.photo);

            delete pfPlan.dataValues.deleted_at;

            if (data.dailies) {
                let arrangement = 0;

                const toRemoveDailiesIds = [];

                const toRemoveDailyContentsIds = [];

                const upcomingContentsIds = [];

                const upcomingDailiesIds = [];

                data.dailies.forEach((incomingDaily) => {
                    upcomingDailiesIds.push(Number(incomingDaily.daily_id));

                    incomingDaily.contents.forEach((incomingContent) => upcomingContentsIds.push(Number(incomingContent.content_id)));
                });

                const pfPlanDailies = await this.database.models.PfPlanDailies.findAll({ where: { pf_plan_id: data.id } });

                const pfPlanDailyContents = await this.database.models.PfPlanDailyContents.findAll({ where: { pf_plan_id: data.id } });

                pfPlanDailyContents.forEach((content) => {
                    if (!upcomingContentsIds.includes(content.id)) {
                        toRemoveDailyContentsIds.push(content.id);
                    }
                });

                pfPlanDailies.forEach((daily) => {
                    if (!upcomingDailiesIds.includes(daily.id)) {
                        toRemoveDailiesIds.push(daily.id);
                    }
                });

                await this.database.transaction(async (transaction) => {
                    await this.database.models.PfPlanDailyContents.destroy({ where: { id: toRemoveDailyContentsIds } }, { transaction: transaction });

                    await this.database.models.PfPlanDailies.destroy({ where: { id: toRemoveDailiesIds } }, { transaction: transaction });

                    const updatePayload = data.dailies.map((daily) => ({
                        daily: {
                            id: daily.daily_id,
                            pf_plan_id: pfPlan.id,
                            day: daily.day,
                            name: daily.name,
                        },
                        contents: daily.contents.map((content) => {
                            arrangement += 1;

                            return {
                                id: content.content_id,
                                pf_plan_id: pfPlan.id,
                                arrangement: arrangement,
                                exercise_id: content.exercise_id,
                                sets: content.sets,
                                reps: content.reps,
                                hold: content.hold,
                                rest: content.rest,
                                education_id: content.education_id,
                            };
                        }),
                    }));

                    await Promise.all(
                        updatePayload.map(async (payload) => {
                            const [updatedPfPlanDailies] = await this.database.models.PfPlanDailies.upsert(payload.daily, {
                                transaction: transaction,
                            });

                            await Promise.all(
                                payload.contents.map((content) =>
                                    this.database.models.PfPlanDailyContents.upsert(
                                        {
                                            ...content,
                                            pf_plan_daily_id: updatedPfPlanDailies.id,
                                        },
                                        { transaction: transaction },
                                    ),
                                ),
                            );
                        }),
                    );
                });
            }

            if (oldStatus === DRAFT_PF_PLAN_STATUS_ID && data.statusId === PUBLISHED_PF_PLAN_STATUS_ID && !pfPlan.is_custom && !pfPlan.user_id) {
                this.notificationService.createNotification({
                    userId: undefined,
                    descriptionId: NOTIFICATIONS.NEW_PF_PLAN,
                    reference: JSON.stringify({ id: String(pfPlan.id), name: pfPlan.name }),
                });
            }

            return pfPlan;
        } catch (error) {
            await this.storage.delete(storeResponse?.path, { s3: { bucket: process.env.S3_BUCKET_NAME } });

            this.logger.error('Failed to update PF plan.', error);

            throw new exceptions.InternalServerError('Failed to update PF plan', error);
        }
    }

    /**
     * Get list of pf plans
     *
     * @param {object} filter
     * @param {number=} filter.authenticatedUser Authenticated user
     * @param {string=} filter.id Pf plan id
     * @param {string=} filter.name Pf plan name
     * @param {string=} filter.statusId PF plan status id
     * @param {object=} filter.favorite
     * @param {number} filter.favorite.userId User account id
     * @param {Array=} filter.sort Field and order to be use for sorting
     * @example [ [ {field}:{order} ] ]
     * @param {number=} filter.page Page for list to navigate
     * @param {number=} filter.pageItems Number of items return per page
     * @returns {Promise<{
     * data: PfPlans[],
     * page: number,
     * page_items: number,
     * max_page: number
     * }>} Pf Plans isntance and pagination details
     * @throws {InternalServerError} If failed to get pf plans
     * @throws {NotFoundError} If no records found
     */
    async getPfPlans(filter) {
        const options = {
            nest: true,
            subQuery: false,
            limit: filter.pageItems,
            offset: filter.page * filter.pageItems - filter.pageItems,
            attributes: {
                include: [
                    ...(filter?.authenticatedUser?.account_type_id !== ADMIN_ACCOUNT_TYPE_ID
                        ? [[Sequelize.fn('COALESCE', Sequelize.col('user_pf_plan.user_id'), null, 0), 'is_selected']]
                        : []),
                ],
                exclude: ['deleted_at', 'status_id', 'content'],
            },
            where: {
                ...(filter.id && { id: filter.id }),
                ...(filter.statusId && { status_id: filter.statusId }),
                ...(filter?.authenticatedUser?.account_type_id !== ADMIN_ACCOUNT_TYPE_ID
                    ? {
                          is_custom: false,
                          user_id: {
                              [Sequelize.Op.or]: [null, filter?.authenticatedUser?.user_id],
                          },
                      }
                    : {
                          user_id: null,
                      }),
                ...(filter.name && { name: { [Sequelize.Op.like]: `%${filter.name}%` } }),
            },
        };

        let count;
        let rows;

        try {
            ({ count, rows } = await this.database.models.PfPlans.scope([
                'withStatus',
                'withCategories',
                {
                    method: [
                        'defaultOrder',
                        filter.sort &&
                            this.helper.parseSortList(
                                filter.sort,
                                {
                                    id: undefined,
                                    name: undefined,
                                    is_premium: undefined,
                                },
                                this.database,
                            ),
                    ],
                },
                ...(filter?.authenticatedUser?.account_type_id !== ADMIN_ACCOUNT_TYPE_ID
                    ? [
                          {
                              method: [
                                  'withUserPfPlanProgress',
                                  {
                                      userId: filter?.authenticatedUser?.user_id,
                                  },
                              ],
                          },
                          {
                              method: [
                                  'withUserPfPlan',
                                  {
                                      userId: filter?.authenticatedUser?.user_id,
                                  },
                              ],
                          },
                      ]
                    : []),
                ...(filter?.favorite
                    ? [
                          {
                              method: [
                                  'withUserFavoritePfPlan',
                                  {
                                      userId: filter.favorite.userId,
                                      isFavorite: true,
                                  },
                              ],
                          },
                      ]
                    : []),
            ]).findAndCountAll(options));
        } catch (error) {
            this.logger.error(error.message, error);

            throw new exceptions.InternalServerError('Failed to get PF plans', error);
        }

        if (!rows.length) throw new exceptions.NotFound('No records found.');

        rows = rows.map((row) => {
            row.photo = this.helper.generateAssetUrl(row.photo);

            const userPfPlanProgress = row.user_pf_plan_progress?.[0];

            delete row.dataValues.user_pf_plan_progress;

            row.dataValues.user_pf_plan_progress_percentage = this._computePfPlanProgressPercentage(
                userPfPlanProgress?.fulfilled,
                userPfPlanProgress?.unfulfilled,
            );

            if (row.dataValues.is_selected !== undefined) {
                row.dataValues.is_selected = Boolean(row.dataValues.is_selected);
            }

            return row;
        });

        return {
            data: rows,
            page: filter.page,
            page_items: filter.pageItems,
            max_page: Math.ceil(count / filter.pageItems),
        };
    }

    /**
     * Get pf plan details including all exercises in it
     *
     * @param {number} id PF plan id
     * @param {object} filter
     * @param {number=} filter.statusId Workout status id
     * @param {object=} filter.authenticatedUser Authenticated user
     * @returns {Promise<PfPlans>} PfPlans instance
     * @throws {InternalServerError} If failed to get PF plan details
     */
    async getPfPlanDetails(id, filter) {
        try {
            const pfPlan = await this.database.models.PfPlans.scope(['withStatus', 'withCategories']).findOne({
                nest: true,
                subQuery: false,
                attributes: {
                    include: [
                        ...(filter?.authenticatedUser?.account_type_id !== ADMIN_ACCOUNT_TYPE_ID
                            ? [
                                  [Sequelize.fn('COALESCE', Sequelize.col('is_favorite'), null, 0), 'is_favorite'],
                                  [Sequelize.fn('COALESCE', Sequelize.col('user_pf_plan.user_id'), null, 0), 'is_selected'],
                              ]
                            : []),
                    ],
                    exclude: ['deleted_at', 'status_id'],
                },
                include: [
                    {
                        model: this.database.models.PfPlanDailies,
                        as: 'pf_plan_dailies',
                        required: false,
                        attributes: {
                            exclude: ['deleted_at', 'pf_plan_id', 'created_at', 'updated_at'],
                        },
                        include: [...this._defaultPfPlanDailiesRelation(filter?.authenticatedUser?.user_id)],
                    },
                    ...(filter?.authenticatedUser?.account_type_id !== ADMIN_ACCOUNT_TYPE_ID
                        ? [
                              {
                                  model: this.database.models.UserPfPlanProgress,
                                  as: 'user_pf_plan_progress',
                                  attributes: ['fulfilled', 'unfulfilled', 'skipped'],
                                  required: false,
                                  where: {
                                      user_id: filter?.authenticatedUser?.user_id,
                                  },
                                  limit: 1,
                                  order: [['updated_at', 'DESC']],
                              },
                              {
                                  model: this.database.models.UserFavoritePfPlans,
                                  as: 'user_favorite_pf_plans',
                                  attributes: [],
                                  required: false,
                                  where: {
                                      user_id: filter?.authenticatedUser?.user_id,
                                  },
                              },
                              {
                                  model: this.database.models.UserPfPlans,
                                  as: 'user_pf_plan',
                                  attributes: [],
                                  required: false,
                                  where: {
                                      user_id: filter?.authenticatedUser?.user_id,
                                  },
                              },
                          ]
                        : []),
                ],
                order: [
                    [{ model: this.database.models.PfPlanDailies, as: 'pf_plan_dailies' }, 'day', 'ASC'],
                    [
                        { model: this.database.models.PfPlanDailies, as: 'pf_plan_dailies' },
                        { model: this.database.models.PfPlanDailyContents, as: 'pf_plan_daily_contents' },
                        'arrangement',
                        'ASC',
                    ],
                ],
                where: {
                    id: id,
                    ...(filter?.statusId && { status_id: filter?.statusId }),
                },
            });

            pfPlan.photo = this.helper.generateAssetUrl(pfPlan.photo);

            if (pfPlan.dataValues.is_favorite !== undefined) {
                pfPlan.dataValues.is_favorite = Boolean(pfPlan.dataValues.is_favorite);
            }

            if (pfPlan.dataValues.is_selected !== undefined) {
                pfPlan.dataValues.is_selected = Boolean(pfPlan.dataValues.is_selected);
            }

            const userPfPlanProgress = pfPlan.user_pf_plan_progress?.[0];

            delete pfPlan.dataValues.user_pf_plan_progress;

            pfPlan.dataValues.user_pf_plan_progress_percentage = this._computePfPlanProgressPercentage(
                userPfPlanProgress?.fulfilled,
                userPfPlanProgress?.unfulfilled,
            );

            if (pfPlan.pf_plan_dailies) {
                pfPlan.dataValues.pf_plan_dailies = pfPlan.dataValues.pf_plan_dailies.map((pfPlanDaily) => {
                    pfPlanDaily.dataValues.contents = pfPlanDaily.pf_plan_daily_contents.map((pfPlanDailyContent) => {
                        if (pfPlanDailyContent.dataValues.exercise) {
                            pfPlanDailyContent.dataValues.exercise.sets = pfPlanDailyContent.sets;

                            pfPlanDailyContent.dataValues.exercise.reps = pfPlanDailyContent.reps;

                            pfPlanDailyContent.dataValues.exercise.hold = pfPlanDailyContent.hold;

                            pfPlanDailyContent.dataValues.exercise.rest = pfPlanDailyContent.rest;

                            pfPlanDailyContent.dataValues.exercise.photo = this.helper.generateAssetUrl(pfPlanDailyContent.exercise?.photo);

                            pfPlanDailyContent.dataValues.exercise.video = this.helper.generateAssetUrl(pfPlanDailyContent.exercise?.video);
                        }

                        delete pfPlanDailyContent.dataValues.user_pf_plan_daily_progress;

                        delete pfPlanDailyContent.dataValues.sets;

                        delete pfPlanDailyContent.dataValues.reps;

                        delete pfPlanDailyContent.dataValues.hold;

                        delete pfPlanDailyContent.dataValues.rest;

                        if (pfPlanDailyContent.dataValues.education) {
                            pfPlanDailyContent.dataValues.education.photo = this.helper.generateAssetUrl(pfPlanDailyContent.education?.photo);

                            pfPlanDailyContent.dataValues.education.media_upload = this.helper.generateAssetUrl(
                                pfPlanDailyContent.education?.media_upload,
                            );
                        }

                        return pfPlanDailyContent;
                    });

                    delete pfPlanDaily.dataValues.pf_plan_daily_contents;

                    return pfPlanDaily;
                });
            }

            return pfPlan;
        } catch (error) {
            this.logger.error(error.message, error);

            throw new exceptions.InternalServerError('Failed to get pf plan details', error);
        }
    }

    /**
     * Remove PF plan
     *
     * @param {number} id PF plan id
     * @returns {Promise<boolean>}
     * @throws {InternalServerError} If failed to remove PF plan
     */
    async removePfPlan(id) {
        try {
            const pfPlan = await this.database.models.PfPlans.findOne({ where: { id: id } });

            if (pfPlan.photo) {
                await this.storage.delete(pfPlan.photo.replace(ASSET_URL, S3_OBJECT_URL), { s3: { bucket: process.env.S3_BUCKET_NAME } });
            }

            await this.database.models.PfPlanDailies.destroy({ where: { pf_plan_id: id } });

            await this.database.models.PfPlanDailyContents.destroy({ where: { pf_plan_id: id } });

            return await pfPlan.destroy();
        } catch (error) {
            this.logger.error('Failed to remove PF plan', error);

            throw new exceptions.InternalServerError('Failed to remove PF plan', error);
        }
    }

    /**
     * Duplicate PF plan
     *
     * @param {number} id PF plan id
     * @returns {Promise<PfPlans>}
     * @throws {InternalServerError} If failed to duplicate PF plan
     */
    async duplicatePfPlan(id) {
        let storeResponse;

        const dbTransaction = await this.database.transaction();
        try {
            const [pfPlan, pfPlanDailies, pfPlanContentCategories] = await Promise.all([
                this.database.models.PfPlans.findOne({ where: { id: id } }),
                this.database.models.PfPlanDailies.findAll({
                    where: { pf_plan_id: id },
                    include: [{ model: this.database.models.PfPlanDailyContents, as: 'pf_plan_daily_contents' }],
                }),
                this.database.models.ContentCategories.findAll({
                    where: { content_id: id, content_type: CONTENT_CATEGORIES_TYPE.PF_PLAN },
                }),
            ]);

            if (pfPlan.photo) {
                const photoName = pfPlan.photo.split(`${PFPLAN_PHOTO_PATH}/`)[1];

                storeResponse = await this.storage.duplicate(photoName, PFPLAN_PHOTO_PATH, `${PFPLAN_PHOTO_PATH}/${photoName}`, {
                    s3: { bucket: process.env.S3_BUCKET_NAME },
                });
            }

            const newPfPlan = await this.database.models.PfPlans.create(
                {
                    name: `${pfPlan.name} Duplicate`,
                    description: pfPlan.description,
                    content: pfPlan.content,
                    photo: storeResponse?.path ? storeResponse?.path : null,
                    is_premium: pfPlan.is_premium,
                    is_custom: pfPlan.is_custom,
                    status_id: DRAFT_PF_PLAN_STATUS_ID,
                    content_categories: pfPlanContentCategories.map((category) => ({
                        content_type: category.content_type,
                        category_id: category.category_id,
                    })),
                },
                {
                    include: [
                        {
                            model: this.database.models.ContentCategories,
                            as: 'content_categories',
                        },
                    ],
                },
            );

            newPfPlan.photo = this.helper.generateAssetUrl(newPfPlan.photo);

            await this.database.models.PfPlanDailies.bulkCreate(
                pfPlanDailies.map((daily) => ({
                    pf_plan_id: newPfPlan.id,
                    name: daily.name,
                    day: daily.day,
                    pf_plan_daily_contents: daily.pf_plan_daily_contents.map((content) => ({
                        pf_plan_id: newPfPlan.id,
                        arrangement: content.arrangement,
                        exercise_id: content.exercise_id,
                        sets: content.sets,
                        reps: content.reps,
                        hold: content.hold,
                        rest: content.rest,
                        education_id: content.education_id,
                    })),
                })),
                {
                    include: [
                        {
                            model: this.database.models.PfPlanDailyContents,
                            as: 'pf_plan_daily_contents',
                        },
                    ],
                },
            );

            await dbTransaction.commit();

            delete newPfPlan.dataValues.content_categories;

            return newPfPlan;
        } catch (error) {
            await dbTransaction.rollback();

            await this.storage.delete(storeResponse?.path, { s3: { bucket: process.env.S3_BUCKET_NAME } });

            this.logger.error('Failed to remove PF plan', error);

            throw new exceptions.InternalServerError('Failed to duplicate PF plan', error);
        }
    }

    /**
     * Check if pf plan exist using id
     *
     * @param {number} id PF plan id
     * @returns {Promise<boolean>}
     * @throws {InternalServerError} If failed to check pf plan by id
     */
    async isPfPlanExistById(id) {
        try {
            return Boolean(await this.database.models.PfPlans.count({ where: { id: id } }));
        } catch (error) {
            this.logger.error(error.message, error);

            throw new exceptions.InternalServerError('Failed to check pf plan', error);
        }
    }

    /**
     * Check if premium plan exist using id
     *
     * @param {number} id PF plan id
     * @returns {Promise<boolean>}
     * @throws {InternalServerError} If failed to check pf plan by id
     */
    async isPublishedPfPlanExistById(id) {
        try {
            return Boolean(await this.database.models.PfPlans.count({ where: { id: id, status_id: PUBLISHED_PF_PLAN_STATUS_ID } }));
        } catch (error) {
            this.logger.error(error.message, error);

            throw new exceptions.InternalServerError('Failed to check published PF plan', error);
        }
    }

    /**
     * Check if pf plan has daily content
     *
     * @param {number} id PF plan id
     * @returns {Promise<boolean>}
     * @throws {InternalServerError} If failed to check pf plan has daily content
     */
    async hasDailies(id) {
        try {
            return Boolean(await this.database.models.PfPlanDailies.count({ where: { pf_plan_id: id } }));
        } catch (error) {
            this.logger.error(error.message, error);

            throw new exceptions.InternalServerError('Failed to check PF plan has daily content', error);
        }
    }

    /**
     * Update user PF plan favorite status
     *
     * @param {number} userId User account id
     * @param {number} pfPlanId PF plan id
     * @param {boolean} favoriteStatus PF plan favorite status
     * @throws {InternalServerError} If failed to update favorite PF plans
     * @returns {Promise<UserFavoritePfPlans>} UserFavoritePfPlans instance
     */
    async updateUserFavoritePfPlans(userId, pfPlanId, favoriteStatus) {
        try {
            const [userPfPlansFavorite, createdUserPfPlanFavorite] = await this.database.models.UserFavoritePfPlans.findOrCreate({
                where: {
                    user_id: userId,
                    pf_plan_id: pfPlanId,
                },
                defaults: {
                    user_id: userId,
                    pf_plan_id: pfPlanId,
                    is_favorite: favoriteStatus,
                },
            });

            if (userPfPlansFavorite) {
                userPfPlansFavorite.is_favorite = favoriteStatus;

                await userPfPlansFavorite.save();
            }

            return userPfPlansFavorite ?? createdUserPfPlanFavorite;
        } catch (error) {
            this.logger.error('Failed to update favorite PF plans.', error);

            throw new exceptions.InternalServerError('Failed to update favorite PF plans.', error);
        }
    }

    /**
     * Check if favorite PF plan exist using id
     *
     * @param {number} id PF plan id
     * @returns {boolean}
     * @throws {InternalServerError} If failed to check favorite PF plan by id
     */
    async isFavoritePfPlanExistById(id, userId) {
        try {
            return Boolean(
                await this.database.models.UserFavoritePfPlans.count({
                    where: { pf_plan_id: id, is_favorite: FAVORITE_PF_PLAN_STATUS, user_id: userId },
                }),
            );
        } catch (error) {
            this.logger.error(error.message, error);

            throw new exceptions.InternalServerError('Failed to check favorite PF plan', error);
        }
    }

    /**
     * Check if PF plan exist using name
     *
     * @param {string} name PF plan name
     * @param {number=} id PF plan id to be exempt
     * @returns {boolean}
     * @throws {InternalServerError} If failed to check PF plan by name
     */
    async isPfPlanNameExist(name, id) {
        try {
            return Boolean(await this.database.models.PfPlans.count({ where: { name: name, ...(id && { id: { [Sequelize.Op.ne]: id } }) } }));
        } catch (error) {
            this.logger.error(error.message, error);

            throw new exceptions.InternalServerError('Failed to check PF plan', error);
        }
    }

    /**
     * Select PF plan program
     *
     * @param {number} id PF plan id
     * @param {number} userId User account id
     * @param {object} data
     * @param {boolean=} data.isStartOver Start over the PF plan progress
     * @returns {Promise<UserPfPlans>} UserPfPlans instance
     * @throws {InternalServerError} If failed to select PF plan program
     */
    async selectPfPlan(id, userId, data) {
        try {
            const dateToday = new dateFnsUtc.UTCDate();

            let startAt = dateToday;

            return await this.database.transaction(async (transaction) => {
                const lastRecordOfNewPfPlan = await this.database.models.UserPfPlans.findOne({
                    where: { user_id: userId, pf_plan_id: id },
                    order: [['id', 'DESC']],
                    paranoid: false,
                });

                startAt = lastRecordOfNewPfPlan ? lastRecordOfNewPfPlan.start_at : startAt;

                await this.database.models.UserPfPlans.destroy({ where: { user_id: userId } }, { transaction });

                if (data.isStartOver) {
                    lastRecordOfNewPfPlan.reset_at = dateToday;

                    await lastRecordOfNewPfPlan.save({ transaction: transaction });

                    await this.database.models.UserPfPlanDailyProgress.destroy({ where: { user_id: userId, pf_plan_id: id } }, { transaction });

                    await this.database.models.UserPfPlanProgress.destroy({ where: { user_id: userId, pf_plan_id: id } }, { transaction });

                    startAt = dateToday;
                }

                return this.database.models.UserPfPlans.create({ user_id: userId, pf_plan_id: id, start_at: startAt }, { transaction });
            });
        } catch (error) {
            this.logger.error('Failed to select PF plan', error);

            throw new exceptions.InternalServerError('Failed to select PF plan', error);
        }
    }

    /**
     * Remove selected PF plan program
     *
     * @param {number} id PF plan id
     * @param {number} userId User account id
     * @returns {Promise<UserPfPlans>} UserPfPlans instance
     * @throws {InternalServerError} If failed to deselect PF plan program
     */
    async deselectPfPlan(id, userId) {
        try {
            await this.database.models.UserPfPlans.destroy({ where: { user_id: userId, pf_plan_id: id } });
        } catch (error) {
            this.logger.error('Failed to deselect PF plan', error);

            throw new exceptions.InternalServerError('Failed to deselect PF plan', error);
        }
    }

    /**
     * Get selected PF plan by user id
     *
     * @param {number} userId User account id
     * @returns {Promise<UserPfPlans>} UserPfPlans instance
     * @throws {InternalServerError} If failed to get selected PF plan
     */
    async getSelectedPfPlanByUserId(userId) {
        try {
            return await this.database.models.UserPfPlans.findOne({ where: { user_id: userId } });
        } catch (error) {
            this.logger.error(error.message, error);

            throw new exceptions.InternalServerError('Failed to get selected PF plan', error);
        }
    }

    /**
     * Check if PF plan is selected
     *
     * @param {number} id
     * @param {number} userId
     * @returns {Promise<boolean>}
     * @throws {InternalServerError} If failed to check selected PF plan
     */
    async isPfPlanSelectedById(id, userId) {
        try {
            return Boolean(await this.database.models.UserPfPlans.count({ where: { user_id: userId, pf_plan_id: id } }));
        } catch (error) {
            this.logger.error(error.message, error);

            throw new exceptions.InternalServerError('Failed to check selected PF plan', error);
        }
    }

    /**
     * Get PF plan daily content
     *
     * @param {number} pfPlanId PF plan id
     * @param {number} id PF plan daily id
     * @returns {Promise<PfPlanDailyContents>} PfPlanDailyContents instance
     * @throws {InternalServerError} If failed to get PF plan content
     */
    async getPfPlanDailyContentById(pfPlanId, id) {
        try {
            return this.database.models.PfPlanDailyContents.findOne({ where: { id: id, pf_plan_id: pfPlanId } });
        } catch (error) {
            this.logger.error(error.message, error);

            throw new exceptions.InternalServerError('Failed to get PF plan content', error);
        }
    }

    /**
     * Get PF plan daily
     *
     * @param {number} pfPlanId PF plan id
     * @param {number} id PF plan daily id
     * @returns {Promise<PfPlanDailies>} PfPlanDailies instance
     * @throws {InternalServerError} If failed to get PF plan daily
     */
    async getPfPlanDailyById(pfPlanId, id) {
        try {
            return this.database.models.PfPlanDailies.findOne({ where: { id: id, pf_plan_id: pfPlanId } });
        } catch (error) {
            this.logger.error(error.message, error);

            throw new exceptions.InternalServerError('Failed to get PF plan daily', error);
        }
    }

    /**
     * Update PF plan progress
     *
     * @param {number} pfPlanId PF plan id
     * @param {object} data
     * @param {number} data.userId User account id
     * @param {PfPlanDailies} data.pfPlanDaily PfPlanDailies instance
     * @param {PfPlanDailyContents} data.content PfPlanDailyContents instance
     * @param {boolean=} data.isSkip Skip PF plan daily content
     * @throws {InternalServerError} If failed to update PF plan progress
     * @returns {Promise<void>}
     */
    async updatePfPlanProgress(pfPlanId, data) {
        const toRollback = [];

        try {
            const pfPlanLastContentDay = await this.database.models.PfPlanDailies.findOne({
                where: { pf_plan_id: pfPlanId },
                order: [['day', 'DESC']],
            });

            let userPfPlanProgress = await this.database.models.UserPfPlanProgress.findOne({
                where: { user_id: data.userId, pf_plan_id: pfPlanId, day: data.pfPlanDaily.day },
            });

            let userPfPlanDailyProgress = null;

            let totalUserPfPlanDailyFulfilled = null;

            let pfPlanDailyTotalContents = null;

            if (data.content !== undefined) {
                [userPfPlanDailyProgress, totalUserPfPlanDailyFulfilled, pfPlanDailyTotalContents] = await Promise.all([
                    this.database.models.UserPfPlanDailyProgress.findOne({
                        where: {
                            user_id: data.userId,
                            pf_plan_id: pfPlanId,
                            day: data.pfPlanDaily.day,
                            pf_plan_daily_id: data.content.pf_plan_daily_id,
                            pf_plan_daily_content_id: data.content.id,
                        },
                    }),
                    this.database.models.UserPfPlanDailyProgress.count({
                        where: { user_id: data.userId, pf_plan_id: pfPlanId, pf_plan_daily_id: data.content.pf_plan_daily_id, is_fulfilled: true },
                    }),
                    this.database.models.PfPlanDailyContents.count({
                        where: {
                            pf_plan_id: pfPlanId,
                            pf_plan_daily_id: data.content.pf_plan_daily_id,
                        },
                    }),
                ]);

                totalUserPfPlanDailyFulfilled += Number(!data.isSkip);

                const userPfPlanDailyProgressResult = await this.database.models.UserPfPlanDailyProgress.upsert({
                    id: userPfPlanDailyProgress?.id,
                    user_id: data.userId,
                    pf_plan_id: pfPlanId,
                    pf_plan_daily_id: data.content.pf_plan_daily_id,
                    pf_plan_daily_content_id: data.content.id,
                    day: data.pfPlanDaily.day,
                    is_skip: data.isSkip,
                    is_fulfilled: !data.isSkip,
                    fulfilled: totalUserPfPlanDailyFulfilled,
                    unfulfilled: Math.max(pfPlanDailyTotalContents - totalUserPfPlanDailyFulfilled, 0),
                    total_contents: pfPlanDailyTotalContents,
                });

                [userPfPlanDailyProgress] = userPfPlanDailyProgressResult;

                if (userPfPlanDailyProgressResult[1]) toRollback.push(userPfPlanDailyProgress);

                userPfPlanDailyProgress.skipped = await this.database.models.UserPfPlanDailyProgress.count({
                    where: { user_id: data.userId, pf_plan_id: pfPlanId, pf_plan_daily_id: data.content.pf_plan_daily_id, is_skip: true },
                });

                totalUserPfPlanDailyFulfilled = await this.database.models.UserPfPlanDailyProgress.count({
                    where: { user_id: data.userId, pf_plan_id: pfPlanId, pf_plan_daily_id: data.content.pf_plan_daily_id, is_fulfilled: true },
                });

                userPfPlanDailyProgress.unfulfilled = Math.max(pfPlanDailyTotalContents - totalUserPfPlanDailyFulfilled, 0);

                await userPfPlanDailyProgress.save();
            }

            const userPfPlanFulfilled = await this.database.models.UserPfPlanDailyProgress.findAll({
                attributes: ['pf_plan_daily_id', [Sequelize.fn('COUNT', 1), 'total_is_fulfilled'], 'total_contents'],
                where: {
                    user_id: data.userId,
                    pf_plan_id: pfPlanId,
                    is_fulfilled: 1,
                },
                group: ['pf_plan_daily_id'],
                having: {
                    total_is_fulfilled: {
                        [Sequelize.Op.gte]: Sequelize.col('total_contents'),
                    },
                },
            });

            const userPfPlanDailyWithSkip = await this.database.models.UserPfPlanProgress.findAll({
                where: { user_id: data.userId, pf_plan_id: pfPlanId, has_skip: true },
            });

            [userPfPlanProgress] = await this.database.models.UserPfPlanProgress.upsert({
                id: userPfPlanProgress?.id,
                user_id: data.userId,
                pf_plan_id: pfPlanId,
                day: data.pfPlanDaily.day,
                total_days: pfPlanLastContentDay.day,
                has_skip: userPfPlanDailyProgress ? Boolean(userPfPlanDailyProgress.skipped) : true,
                is_fulfilled: userPfPlanDailyProgress ? !userPfPlanDailyProgress.unfulfilled : false,
                fulfilled: userPfPlanFulfilled.length,
                unfulfilled: Math.max(pfPlanLastContentDay.day - userPfPlanFulfilled.length, 0),
                skipped: userPfPlanDailyWithSkip.length,
            });

            userPfPlanProgress.dataValues.is_skip = data.isSkip;

            if (userPfPlanFulfilled.length) {
                this.streakService.createStreak({
                    userId: data.userId,
                    isPfPlanDay: true,
                    streakDate: new dateFnsUtc.UTCDate(),
                });
            }

            return userPfPlanProgress;
        } catch (error) {
            await Promise.all(toRollback.map((record) => record.destroy({ force: true })));

            this.logger.error(error.message, error);

            throw new exceptions.InternalServerError('Failed to update PF plan progress.', error);
        }
    }

    /**
     * Get pf plan details including all exercises in it
     *
     * @param {number} userPfPlan UserPfPlans model instance
     * @param {object} options
     * @param {object} options.authenticatedUser Authenticated user
     * @returns {Promise<PfPlans>} PfPlans instance
     * @throws {InternalServerError} If failed to get PF plan details
     */
    async getPfPlanProgress(userPfPlan, options) {
        try {
            const userPfPlanProgress = await this.database.models.UserPfPlanProgress.findAll({
                where: { pf_plan_id: userPfPlan.pf_plan_id, user_id: userPfPlan.user_id },
            });

            const userPfPlanProgressObject = {};

            userPfPlanProgress.forEach((progress) => {
                userPfPlanProgressObject[progress.day] = progress;
            });

            const startPlan = userPfPlan.start_at;

            const currentDate = new Date();

            const dayDifference = dateFns.differenceInDays(dateFns.format(currentDate, DATE_FORMAT), dateFns.format(startPlan, DATE_FORMAT));

            const pfPlan = await this.database.models.PfPlans.findOne({
                nest: true,
                subQuery: false,
                attributes: {
                    exclude: [
                        ...['deleted_at', 'status_id'],
                        ...(options?.authenticatedUser?.account_type_id !== ADMIN_ACCOUNT_TYPE_ID ? [] : ['content']),
                    ],
                },
                include: [
                    ...this._defaultPfPlansRelation(),
                    ...(options?.authenticatedUser?.account_type_id !== ADMIN_ACCOUNT_TYPE_ID
                        ? [
                              {
                                  model: this.database.models.PfPlanDailies,
                                  as: 'pf_plan_dailies',
                                  required: false,
                                  attributes: {
                                      exclude: ['deleted_at', 'pf_plan_id', 'created_at', 'updated_at'],
                                  },
                                  include: [...this._defaultPfPlanDailiesRelation(userPfPlan.user_id)],
                              },
                          ]
                        : []),
                ],
                order: [
                    ...(options?.authenticatedUser?.account_type_id !== ADMIN_ACCOUNT_TYPE_ID
                        ? [
                              [{ model: this.database.models.PfPlanDailies, as: 'pf_plan_dailies' }, 'day', 'ASC'],
                              [
                                  { model: this.database.models.PfPlanDailies, as: 'pf_plan_dailies' },
                                  { model: this.database.models.PfPlanDailyContents, as: 'pf_plan_daily_contents' },
                                  'arrangement',
                                  'ASC',
                              ],
                          ]
                        : []),
                ],
                where: {
                    id: userPfPlan.pf_plan_id,
                },
            });

            pfPlan.photo = this.helper.generateAssetUrl(pfPlan.photo);

            if (pfPlan.dataValues.is_favorite !== undefined) {
                pfPlan.dataValues.is_favorite = Boolean(pfPlan.dataValues.is_favorite);
            }

            pfPlan.dataValues.user_pf_plan_progress_percentage = null;

            const userLatestPfPlanProgress = await this.database.models.UserPfPlanProgress.findOne({
                where: { pf_plan_id: userPfPlan.pf_plan_id, user_id: userPfPlan.user_id },
                order: [['updated_at', 'DESC']],
            });

            pfPlan.dataValues.user_pf_plan_progress_percentage = this._computePfPlanProgressPercentage(
                userLatestPfPlanProgress?.fulfilled,
                userLatestPfPlanProgress?.unfulfilled,
            );

            if (pfPlan.dataValues.pf_plan_dailies) {
                pfPlan.dataValues.pf_plan_dailies = pfPlan.dataValues.pf_plan_dailies.map((pfPlanDaily) => {
                    pfPlanDaily.dataValues.contents = pfPlanDaily.pf_plan_daily_contents.map((pfPlanDailyContent) => {
                        if (pfPlanDailyContent.dataValues.exercise) {
                            pfPlanDailyContent.dataValues.exercise.sets = pfPlanDailyContent.sets;

                            pfPlanDailyContent.dataValues.exercise.reps = pfPlanDailyContent.reps;

                            pfPlanDailyContent.dataValues.exercise.hold = pfPlanDailyContent.hold;

                            pfPlanDailyContent.dataValues.exercise.rest = pfPlanDailyContent.rest;
<<<<<<< HEAD

                            pfPlanDailyContent.dataValues.exercise.photo = this.helper.generateProtectedUrl(
                                pfPlanDailyContent.exercise?.photo,
                                `${process.env.S3_REGION}|${process.env.S3_BUCKET_NAME}`,
                                {
                                    expiration: ASSETS_ENDPOINT_EXPIRATION_IN_MINUTES,
                                },
                            );
=======
>>>>>>> 350ecc50

                            pfPlanDailyContent.dataValues.exercise.photo = this.helper.generateAssetUrl(pfPlanDailyContent.exercise?.photo);

                            pfPlanDailyContent.dataValues.exercise.video = this.helper.generateAssetUrl(pfPlanDailyContent.exercise?.video);
                        }

                        delete pfPlanDailyContent.dataValues.sets;

                        delete pfPlanDailyContent.dataValues.reps;

                        delete pfPlanDailyContent.dataValues.hold;

                        delete pfPlanDailyContent.dataValues.rest;

                        if (pfPlanDailyContent.dataValues.education) {
                            pfPlanDailyContent.dataValues.education.photo = this.helper.generateAssetUrl(pfPlanDailyContent.education?.photo);

                            pfPlanDailyContent.dataValues.education.media_upload = this.helper.generateAssetUrl(
                                pfPlanDailyContent.education?.media_upload,
                            );
                        }

                        pfPlanDailyContent.dataValues.content_progress = this._extractPfPlanDefaultContentProgress(
                            pfPlanDaily.day,
                            dayDifference,
                            pfPlanDailyContent.user_pf_plan_daily_progress[0],
                        );

                        delete pfPlanDailyContent.dataValues.user_pf_plan_daily_progress;

                        return pfPlanDailyContent;
                    });

                    const dayProgress = userPfPlanProgressObject?.[pfPlanDaily.day];

                    pfPlanDaily.dataValues.day_progress = this._extractPfPlanDefaultDailyProgress(pfPlanDaily.day, dayDifference, dayProgress);

                    delete pfPlanDaily.dataValues.pf_plan_daily_contents;

                    return pfPlanDaily;
                });
            }

            pfPlan.dataValues.start_at = startPlan;

            return pfPlan;
        } catch (error) {
            this.logger.error(error.message, error);

            throw new exceptions.InternalServerError('Failed to get pf plan progress details', error);
        }
    }

    /**
     * Get pf plan details including all exercises in it
     *
     * @param {number} userPfPlan UserPfPlans model instance
     * @returns {Promise<UserPfPlanProgress>} UserPfPlanProgress instance
     * @throws {InternalServerError} If failed to get PF plan progress statistics
     */
    async getPfPlanProgressStatistics(userPfPlan) {
        try {
            return await this.database.models.UserPfPlanProgress.findOne({
                attributes: ['fulfilled', 'unfulfilled', 'skipped'],
                where: { pf_plan_id: userPfPlan.pf_plan_id, user_id: userPfPlan.user_id },
                order: [['updated_at', 'DESC']],
            });
        } catch (error) {
            this.logger.error(error.message, error);

            throw new exceptions.InternalServerError('Failed to get PF plan progress statistics', error);
        }
    }

    /**
     * Check if PF plan daily exist using name
     *
     * @param {string} name PF plan daily name
     * @param {number=} id PF plan daily id to be exempt
     * @param {number=} pfPlanId PF plan id
     * @returns {boolean}
     * @throws {InternalServerError} If failed to check PF plan by name
     */
    async isPfPlanDailyNameExist(name, id, pfPlanId) {
        try {
            return Boolean(
                await this.database.models.PfPlanDailies.count({
                    where: { name: name, pf_plan_id: pfPlanId, ...(id && { id: { [Sequelize.Op.ne]: id } }) },
                }),
            );
        } catch (error) {
            this.logger.error(error.message, error);

            throw new exceptions.InternalServerError('Failed to check PF plan daily content', error);
        }
    }

    /**
     * Check if PF plan daily exist using id
     *
     * @param {number} id PF plan daily id
     * @param {number=} pfPlanId PF plan id
     * @returns {boolean}
     * @throws {InternalServerError} If failed to check PF plan by id
     */
    async isPfPlanDailyExistById(id, pfPlanId) {
        try {
            return Boolean(
                await this.database.models.PfPlanDailies.count({ loggging: true, where: { id: id, ...(pfPlanId && { pf_plan_id: pfPlanId }) } }),
            );
        } catch (error) {
            this.logger.error(error.message, error);

            throw new exceptions.InternalServerError('Failed to check PF plan daily', error);
        }
    }

    /**
     * Check if PF plan daily content exist using id
     *
     * @param {number} id PF plan daily content id
     * @param {number=} pfPlanDailyId PF plan daily id
     * @returns {boolean}
     * @throws {InternalServerError} If failed to check PF plan daily content by id
     */
    async isPfPlanDailyContentExistById(id, pfPlanDailyId) {
        try {
            return Boolean(
                await this.database.models.PfPlanDailyContents.count({
                    where: { id: id, ...(pfPlanDailyId && { pf_plan_daily_id: pfPlanDailyId }) },
                }),
            );
        } catch (error) {
            this.logger.error(error.message, error);

            throw new exceptions.InternalServerError('Failed to check PF plan daily content', error);
        }
    }

    /**
     * Reset all paused PF plans progress that is passed retention period
     *
     * @returns {Promise<void>}
     * @throws {InternalServerError} If failed to reset PF plan progress elapsed retention period
     */
    async resetPfPlanProgressElapsedRetentionPeriod() {
        try {
            const userPfPlans = await this.database.models.UserPfPlans.findAll({
                attributes: {
                    exclude: [],
                },
                where: {
                    id: {
                        [Sequelize.Op.in]: Sequelize.literal(
                            `(${this.database.dialect.queryGenerator
                                .selectQuery('user_pf_plans', {
                                    attributes: [[Sequelize.fn('Max', Sequelize.col('id')), 'id']],
                                    group: ['user_id', 'pf_plan_id'],
                                })
                                .slice(0, -1)})`,
                        ),
                    },
                    created_at: {
                        [Sequelize.Op.lt]: new Date(
                            dateFns.format(dateFns.sub(new Date(), { days: PF_PLAN_PROGRESS_RETENTION_PERION_IN_DAYS }), DATE_FORMAT),
                        ),
                    },
                    reset_at: null,
                },
                paranoid: false,
            });

            if (userPfPlans.length === 0) return;

            await Promise.all(
                userPfPlans.map(async (userPfPlan) => {
                    await this.database.models.UserPfPlanProgress.destroy({
                        where: { user_id: userPfPlan.user_id, pf_plan_id: userPfPlan.pf_plan_id },
                    });

                    await this.database.models.UserPfPlanDailyProgress.destroy({
                        where: { user_id: userPfPlan.user_id, pf_plan_id: userPfPlan.pf_plan_id },
                    });

                    userPfPlan.reset_at = new Date();

                    await userPfPlan.save();
                }),
            );
        } catch (error) {
            this.logger.error('Failed to reset pf plan progress on elapsed retention period', error);

            throw new exceptions.InternalServerError('Failed to reset pf plan progress on elapsed retention period', error);
        }
    }

    /**
     * Get users daily PF plan reminder
     *
     * @returns {Promise<PfPlanDailies>} PfPlanDailies instance
     * @throws {InternalServerError} If failed to get daily PF plan reminder
     */
    async getUserDailyPfPlanReminder() {
        try {
            const utcTime = dateFns.format(new dateFnsUtc.UTCDate(), TIME_FORMAT);

            const enabledNotificationSettings = await this.database.models.UserNotificationSettings.findAll({
                where: { is_enable: true, time_utc: utcTime },
            });

            const usersDailyPfPlan = await Promise.all(
                enabledNotificationSettings.map(async (setting) => {
                    const userPfPlan = await this.database.models.UserPfPlans.findOne({
                        where: { user_id: setting.user_id },
                    });

                    if (!userPfPlan) {
                        return null;
                    }

                    const startDate = userPfPlan.created_at;

                    const currentDate = new dateFnsUtc.UTCDate();

                    const elapsedDays = dateFns.differenceInDays(dateFns.format(currentDate, DATE_FORMAT), dateFns.format(startDate, DATE_FORMAT));

                    const pfPlanDaily = await this.database.models.PfPlanDailies.findOne({
                        where: {
                            pf_plan_id: userPfPlan.pf_plan_id,
                            day: elapsedDays + 1,
                        },
                        raw: true,
                    });

                    if (!pfPlanDaily) {
                        return null;
                    }

                    return {
                        user_id: setting.user_id,
                        ...pfPlanDaily,
                    };
                }),
            );

            return usersDailyPfPlan.filter((dailyPfPlan) => dailyPfPlan !== null);
        } catch (error) {
            this.logger.error('Failed to get daily PF plan reminder', error);

            throw new exceptions.InternalServerError('Failed to get daily PF plan reminder', error);
        }
    }

    /**
     * Get personalized PF plan by user id
     *
     * @param {number} userId User account id
     * @returns {Promise<PfPlans>} PfPlans instance
     * @throws {InternalServerError} If failed to get personalize PF plan
     */
    async getPfPlanByUserId(userId) {
        let pfPlan;
        try {
            pfPlan = await this.database.models.PfPlans.findOne({ where: { user_id: userId }, order: [['id', 'DESC']] });
        } catch (error) {
            this.logger.error(error.message, error);

            throw new exceptions.InternalServerError('Failed to get personalized PF plan', error);
        }

        if (!pfPlan) throw new exceptions.NotFound('No records found.');

        pfPlan.photo = this.helper.generateAssetUrl(pfPlan?.photo);

        return pfPlan;
    }
}<|MERGE_RESOLUTION|>--- conflicted
+++ resolved
@@ -19,21 +19,14 @@
 import * as exceptions from '../exceptions/index.js';
 
 export default class PfPlanService {
-<<<<<<< HEAD
-    constructor({ logger, database, helper, storage, notificationService, streakService }) {
-=======
-    constructor({ logger, database, helper, storage, notificationService, file }) {
->>>>>>> 350ecc50
+    constructor({ logger, database, helper, storage, notificationService, streakService, file }) {
         this.database = database;
         this.logger = logger;
         this.helper = helper;
         this.storage = storage;
         this.notificationService = notificationService;
-<<<<<<< HEAD
         this.streakService = streakService;
-=======
         this.file = file;
->>>>>>> 350ecc50
     }
 
     /**
@@ -1417,17 +1410,6 @@
                             pfPlanDailyContent.dataValues.exercise.hold = pfPlanDailyContent.hold;
 
                             pfPlanDailyContent.dataValues.exercise.rest = pfPlanDailyContent.rest;
-<<<<<<< HEAD
-
-                            pfPlanDailyContent.dataValues.exercise.photo = this.helper.generateProtectedUrl(
-                                pfPlanDailyContent.exercise?.photo,
-                                `${process.env.S3_REGION}|${process.env.S3_BUCKET_NAME}`,
-                                {
-                                    expiration: ASSETS_ENDPOINT_EXPIRATION_IN_MINUTES,
-                                },
-                            );
-=======
->>>>>>> 350ecc50
 
                             pfPlanDailyContent.dataValues.exercise.photo = this.helper.generateAssetUrl(pfPlanDailyContent.exercise?.photo);
 
